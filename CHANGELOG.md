## master

<<<<<<< HEAD
### :warning: Breaking changes

- `Map#addImage` now requires the image as an `HTMLImageElement`, `ImageData`, or object with `width`, `height`, and
  `data` properties with the same format as `ImageData`. It no longer accepts a raw `ArrayBufferView` in the second
  argument and `width` and `height` options in the third argument.
=======
## 0.40.0 (September 13, 2017)

### :warning: Breaking changes
- `Map#addImage` now requires the image as an `HTMLImageElement`, `ImageData`, or object with `width`, `height`, and
  `data` properties with the same format as `ImageData`. It no longer accepts a raw `ArrayBufferView` in the second
  argument and `width` and `height` options in the third argument.
- `canvas` sources now require a `contextType` option specifying the drawing context associated with the source canvas. [#5155](https://github.com/mapbox/mapbox-gl-js/pull/5155)


### :bug: Bug fixes
- Add missing documentation for mouseenter, mouseover, mouseleave events [#4772](https://github.com/mapbox/mapbox-gl-js/issues/4772)
- Add missing documentation for `Marker#getElement()` method [#5242](https://github.com/mapbox/mapbox-gl-js/pull/5242)
- Fix bug wherein removing canvas source with animate=true leaves map in render loop [#5097](https://github.com/mapbox/mapbox-gl-js/issues/5097)
- Fix fullscreen detection on Firefox [#5272](https://github.com/mapbox/mapbox-gl-js/pull/5272)
- Fix z-fighting on overlapping fills within the same layer [#3320](https://github.com/mapbox/mapbox-gl-js/issues/3320)
- Fix handling of fractional values for `layer.minzoom` [#2929](https://github.com/mapbox/mapbox-gl-js/issues/2929)
- Clarify coordinate ordering in documentation for `center` option [#5042](https://github.com/mapbox/mapbox-gl-js/pull/5042) (h/t @karthikb351)
- Fix output of stop functions where two stops have the same input value [#5020](https://github.com/mapbox/mapbox-gl-js/pull/5020) (h/t @edpop )
- Fix bug wherein using `Map#addLayer()`  with an inline source would mutate its input [#4040](https://github.com/mapbox/mapbox-gl-js/issues/4040)
- Fix invalid css keyframes selector [#5075](https://github.com/mapbox/mapbox-gl-js/pull/5075) (h/t @aar0nr)
- Fix bug wherein a `canvas` source larger than some environment-specific size caused an error [#4262](https://github.com/mapbox/mapbox-gl-js/issues/4262)
- Fix a race condition in symbol layer handling that caused sporadic uncaught errors [#5185](https://github.com/mapbox/mapbox-gl-js/pull/5185)
- Fix bug causing line labels to render incorrectly on overzoomed tiles [#5120](https://github.com/mapbox/mapbox-gl-js/pull/5120)
- Fix bug wherein `NavigationControl` triggered mouse events unexpectedly [#5148](https://github.com/mapbox/mapbox-gl-js/issues/5148)
- Fix bug wherein clicking on the `NavigationControl` compass caused an error in IE 11 [#4784](https://github.com/mapbox/mapbox-gl-js/issues/4784)
- Remove dependency on GPL-3-licensed `fast-stable-stringify` module [#5152](https://github.com/mapbox/mapbox-gl-js/issues/5152)
- Fix bug wherein layer-specific an event listener produced an error after its target layer was removed from the map [#5145](https://github.com/mapbox/mapbox-gl-js/issues/5145)
- Fix `Marker#togglePopup()` failing to return the marker instance [#5116](https://github.com/mapbox/mapbox-gl-js/issues/5116)
- Fix bug wherein a marker's position failed to adapt to the marker element's size changing [#5133](https://github.com/mapbox/mapbox-gl-js/issues/5133)
- Fix rendering bug affecting Broadcom GPUs [#5073](https://github.com/mapbox/mapbox-gl-js/pull/5073)


### :sparkles: Features and improvements
- Added nautical miles unit to ScaleControl [#5238](https://github.com/mapbox/mapbox-gl-js/pull/5238) (h/t @fmairesse)
- Add data-driven styling support for
  - `text-max-width` [#5067](https://github.com/mapbox/mapbox-gl-js/pull/5067)
  - `text-letter-spacing` [#5071](https://github.com/mapbox/mapbox-gl-js/pull/5071)
  - `line-join` [#5020](https://github.com/mapbox/mapbox-gl-js/pull/5020)
- Add a per-map `transformRequest` option, allowing users to provide a callback that transforms resource request URLs [#5021](https://github.com/mapbox/mapbox-gl-js/pull/5021)
- Numerous performance optimizations (including [#5108](https://github.com/mapbox/mapbox-gl-js/pull/5108) h/t @pirxpilot)
- Add an `icon-anchor` property to symbol layers [#5183](https://github.com/mapbox/mapbox-gl-js/pull/5183)
- Add support for SDF icons in `Map#addImage()` [#5181](https://github.com/mapbox/mapbox-gl-js/pull/5181)
- Eliminate the map-wide limit on the number of glyphs and sprites that may be used in a style [#141](https://github.com/mapbox/mapbox-gl-js/issues/141). (Fixed by [#5190](https://github.com/mapbox/mapbox-gl-js/pull/5190), see also [mapbox-gl-native#9213](https://github.com/mapbox/mapbox-gl-native/pull/9213)

### :wrench: Development workflow improvements
- Add (and now require) Flow type annotations throughout the majority of the codebase.
- Migrate to CircleCI 2.0 [#4939](https://github.com/mapbox/mapbox-gl-js/pull/4939)

>>>>>>> e6a5162a

## 0.39.1 (July 24, 2017)

### :bug: Bug fixes
- Fix packaging issue in 0.39.0 [#5025](https://github.com/mapbox/mapbox-gl-js/issues/5025)
- Correctly evaluate enum-based identity functions [#5023](https://github.com/mapbox/mapbox-gl-js/issues/5023)

## 0.39.0 (July 21, 2017)

### :warning: Breaking changes

- `GeolocateControl` breaking changes #4479
  * The option `watchPosition` has been replaced with `trackUserLocation`
  * The camera operation has changed from `jumpTo` (not animated) to `fitBounds` (animated). An effect of this is the map pitch is no longer reset, although the bearing is still reset to 0.
  * The accuracy of the geolocation provided by the device is used to set the view (previously it was fixed at zoom level 17). The `maxZoom` can be controlled via the new `fitBoundsOptions` option (defaults to 15).
- Anchor `Marker`s at their center by default #5019 @andrewharvey
- Increase `significantRotateThreshold` for the `TouchZoomRotateHandler` #4971, @dagjomar

### :sparkles: Features and improvements
- Improve performance of updating GeoJSON sources #4069, @ezheidtmann
- Improve rendering speed of extrusion layers #4818
- Improve line label legibility in pitched views #4781
- Improve line label legibility on curved lines #4853
- Add user location tracking capability to `GeolocateControl` #4479, @andrewharvey
  * New option `showUserLocation` to draw a "dot" as a `Marker` on the map at the user's location
  * An active lock and background state are introduced with `trackUserLocation`. When in active lock the camera will update to follow the user location, however if the camera is changed by the API or UI then the control will enter the background state where it won't update the camera to follow the user location.
  * New option `fitBoundsOptions` to control the camera operation
  * New `trackuserlocationstart` and `trackuserlocationend` events
  * New `LngLat.toBounds` method to extend a point location by a given radius to a `LngLatBounds` object
- Include main CSS file in `package.json` #4809, @tomscholz
- Add property function (data-driven styling) support for `line-width` #4773
- Add property function (data-driven styling) support for `text-anchor` #4997
- Add property function (data-driven styling) support for `text-justify` #5000
- Add `maxTileCacheSize` option #4778, @jczaplew
- Add new `icon-pitch-alignment` and `circle-pitch-alignment` properties #4869 #4871
- Add `Map#getMaxBounds` method #4890, @andrewharvey @lamuertepeluda
- Add option (`localIdeographFontFamily`) to use TinySDF to avoid loading expensive CJK glyphs #4895
- If `config.API_URL` includes a path prepend it to the request URL #4995
- Bump `supercluster` version to expose `cluster_id` property on clustered sources #5002

### :bug: Bug fixes
- Do not display `FullscreenControl` on unsupported devices #4838, @stepankuzmin
- Fix yarn build on Windows machines #4887
- Prevent potential memory leaks by dispatching `loadData` to the same worker every time #4877
- Fix bug preventing the rtlTextPlugin from loading before the initial style `load` #4870
- Fix bug causing runtime-stying to not take effect in some situations #4893
- Prevent requests of vertical glyphs for labels that can't be verticalized #4720
- Fix character detection for Zanabazar Square #4940
- Fix `LogoControl` logic to update correctly, and hide the `<div>` instead of removing it from the DOM when it is not needed #4842
- Fix `GeoJSONSource#serialize` to include all options
- Fix error handling in `GlyphSource#getSimpleGlyphs`#4992
- Fix bug causing `setStyle` to reload raster tiles #4852
- Fix bug causing symbol layers not to render on devices with non-integer device pixel ratios #4989
- Fix bug where `Map#queryRenderedFeatures` would error when returning no results #4993
- Fix bug where `Map#areTilesLoaded` would always be false on `sourcedata` events for reloading tiles #4987
- Fix bug causing categorical property functions to error on non-ascending order stops #4996

### :hammer_and_wrench: Development workflow changes
- Use flow to type much of the code base #4629 #4903 #4909 #4910 #4911 #4913 #4915 #4918 #4932 #4933 #4948 #4949 #4955 #4966 #4967 #4973 :muscle: @jfirebaugh @vicapow
- Use style specification to generate flow type #4958
- Explicitly list which files to publish in `package.json` #4819  @tomscholz
- Move render test ignores to a separate file #4977
- Add code of conduct #5015 :sparkling_heart:

## 0.38.0 (June 9, 2017)

#### New features :sparkles:

- Attenuate label size scaling with distance, improving readability of pitched maps [#4547](https://github.com/mapbox/mapbox-gl-js/pull/4547)

#### Bug fixes :beetle:

- Skip rendering for patterned layers when pattern is missing [#4687](https://github.com/mapbox/mapbox-gl-js/pull/4687)
- Fix bug with map failing to rerender after `webglcontextlost` event [#4725](https://github.com/mapbox/mapbox-gl-js/pull/4725) @cdawi
- Clamp zoom level in `flyTo` to within the map's specified min- and maxzoom to prevent undefined behavior [#4726](https://github.com/mapbox/mapbox-gl-js/pull/4726) @ IvanSanchez
- Fix wordmark rendering in IE [#4741](https://github.com/mapbox/mapbox-gl-js/pull/4741)
- Fix slight pixelwise symbol rendering bugs caused by incorrect sprite calculations [#4737](https://github.com/mapbox/mapbox-gl-js/pull/4737)
- Prevent exceptions thrown by certain `flyTo` calls [#4761](https://github.com/mapbox/mapbox-gl-js/pull/4761)
- Fix "Improve this map" link [#4685](https://github.com/mapbox/mapbox-gl-js/pull/4685)
- Tweak `queryRenderedSymbols` logic to better account for pitch scaling [#4792](https://github.com/mapbox/mapbox-gl-js/pull/4792)
- Fix for symbol layers sometimes failing to render, most frequently in Safari [#4795](https://github.com/mapbox/mapbox-gl-js/pull/4795)
- Apply `text-keep-upright` after `text-offset` to keep labels upright when intended [#4779](https://github.com/mapbox/mapbox-gl-js/pull/4779) **[Potentially breaking :warning: but considered a bugfix]**
- Prevent exceptions thrown by empty GeoJSON tiles [4803](https://github.com/mapbox/mapbox-gl-js/pull/4803)

#### Accessibility improvements :sound:

- Add `aria-label` to popup close button [#4799](https://github.com/mapbox/mapbox-gl-js/pull/4799) @andrewharvey

#### Development workflow + testing improvements :wrench:

- Fix equality assertion bug in tests [#4731](https://github.com/mapbox/mapbox-gl-js/pull/4731) @IvanSanchez
- Benchmark results page improvements [#4746](https://github.com/mapbox/mapbox-gl-js/pull/4746)
- Require node version >=6.4.0, enabling the use of more ES6 features [#4752](https://github.com/mapbox/mapbox-gl-js/pull/4752)
- Document missing `pitchWithRotate` option [#4800](https://github.com/mapbox/mapbox-gl-js/pull/4800) @simast
- Move Github-specific Markdown files into subdirectory [#4806](https://github.com/mapbox/mapbox-gl-js/pull/4806) @tomscholz

## 0.37.0 (May 2nd, 2017)

#### :warning: Breaking changes

- Removed `LngLat#wrapToBestWorld`

#### New features :rocket:

- Improve popup/marker positioning #4577
- Add `Map#isStyleLoaded` and `Map#areTilesLoaded` events #4321
- Support offline sprites using `file:` protocol #4649 @oscarfonts

#### Bug fixes :bug:

- Fix fullscreen control in Firefox #4666
- Fix rendering artifacts that caused tile boundaries to be visible in some cases #4636
- Fix default calculation for categorical zoom-and-property functions #4657
- Fix scaling of images on retina screens #4645
- Rendering error when a transparent image is added via `Map#addImage` #4644
- Fix an issue with rendering lines with duplicate points #4634
- Fix error when switching from data-driven styles to a constant paint value #4611
- Add check to make sure invalid bounds on tilejson don't error out #4641

#### Development workflow improvements :computer:

- Add flowtype interfaces and definitions @vicapow
- Add stylelinting to ensure `mapboxgl-` prefix on all classes #4584 @asantos3026

## 0.36.0 (April 19, 2017)

#### New features :sparkles:

- Replace LogoControl logo with the new Mapbox logo #4598

#### Bug fixes :bug:

- Fix bug with the BoxZoomHandler that made it glitchy if it is enabled after the DragPanHandler #4528
- Fix undefined behavior in `fill_outline` shaders #4600
- Fix `Camera#easeTo` interpolation on pitched maps #4540
- Choose property function interpolation method by the `property`'s type #4614

#### Development workflow improvements :nerd_face:

- Fix crash on missing `style.json` in integration tests
- `gl-style-composite` is now executable in line with the other tools @andrewharvey #4595
- `gl-style-composite` utility now throws an error if a name conflict would occur between layers @andrewharvey #4595

## 0.35.1 (April 12, 2017)

#### Bug fixes :bug:

- Add `.json` extension to style-spec `require` statements for webpack compatibility #4563 @orangemug
- Fix documentation type for `Map#fitBounde` #4569 @andrewharvey
- Fix bug causing {Image,Video,Canvas}Source to throw exception if latitude is outside of +/-85.05113 #4574
- Fix bug causing overzoomed raster tiles to disappear from map #4567
- Fix bug causing queryRenderedFeatures to crash on polygon features that have an `id` field. #4581

## 0.35.0 (April 7, 2017)

#### New features :rocket:
- Use anisotropic filtering to improve rendering of raster tiles on pitched maps #1064
- Add `pitchstart` and `pitchend` events #2449
- Add an optional `layers` parameter to `Map#on` #1002
- Add data-driven styling support for `text-offset` #4495
- Add data-driven styling support for `text-rotate` #3516
- Add data-driven styling support for `icon-image` #4304
- Add data-driven styling support for `{text,icon}-size` #4455

#### Bug fixes :bug:
- Suppress error messages in JS console due to missing tiles #1800
- Fix bug wherein `GeoJSONSource#setData()` could cause unnecessary DOM updates #4447
- Fix bug wherein `Map#flyTo` did not respect the `renderWorldCopies` setting #4449
- Fix regression in browserify support # 4453
- Fix bug causing poor touch event behavior on mobile devices #4259
- Fix bug wherein duplicate stops in property functions could cause an infinite loop #4498
- Respect image height/width in `addImage` api #4531
- Fix bug preventing correct behavior of `shift+zoom` #3334
- Fix bug preventing image source from rendering when coordinate area is too large #4550
- Show image source on horizontally wrapped worlds #4555
- Fix bug in the handling of `refreshedExpiredTiles` option #4549
- Support the TileJSON `bounds` property #1775

#### Development workflow improvements :computer:
- Upgrade flow to 0.42.0 (#4500)


## 0.34.0 (March 17, 2017)

#### New features :rocket:
- Add `Map#addImage` and `Map#removeImage` API to allow adding icon images at runtime #4404
- Simplify non-browserify bundler usage by making the distribution build the main entrypoint #4423

#### Bug fixes :bug:
- Fix issue where coincident start/end points of LineStrings were incorrectly rendered as joined #4413
- Fix bug causing `queryRenderedFeatures` to fail in cases where both multiple sources and data-driven paint properties were present #4417
- Fix bug where tile request errors caused `map.loaded()` to incorrectly return `false` #4425

#### Testing improvements :white_check_mark:
- Improve test coverage across several core modules #4432 #4431 #4422 #4244 :bowing_man:

## 0.33.1 (March 10, 2017)

#### Bug fixes :bug:
- Prevent Mapbox logo from being added to the map more than once #4386
- Add `type='button'` to `FullscreenControl` to prevent button from acting as a form submit #4397
- Fix issue where map would continue to rotate if `Ctrl` key is released before the click during a `DragRotate` event #4389
- Remove double `options.easing` description from the `Map#fitBounds` documentation #4402


## 0.33.0 (March 8, 2017)

#### :warning: Breaking changes
- Automatically add Mapbox wordmark when required by Mapbox TOS #3933
- Increase default `maxZoom` from 20 to 22 #4333
- Deprecate `tiledata` and `tiledataloading` events in favor of `sourcedata` and `sourcedataloading`. #4347
- `mapboxgl.util` is no longer exported #1408
- `"type": "categorical"` is now required for all categorical functions. Previously, some forms of "implicitly" categorical functions worked, and others did not. #3717

#### :white_check_mark: New features
- Add property functions support for most symbol paint properties #4074, #4186, #4226
- Add ability to specify default property value for undefined or invalid property values used in property functions. #4175
- Improve `Map#fitBounds` to accept different values for top, bottom, left, and right `padding` #3890
- Add a `FullscreenControl` for displaying a fullscreen map #3977

#### :beetle: Bug fixes
- Fix validation error on categorical zoom-and-property functions #4220
- Fix bug causing expired resources to be re-requested causing an infinite loop #4255
- Fix problem where `MapDataEvent#isSourceLoaded` always returned false #4254
- Resolve an issue where tiles in the source cache were prematurely deleted, resulting in tiles flickering when zooming in and out and  #4311
- Make sure `MapEventData` is passed through on calls `Map#flyTo` #4342
- Fix incorrect returned values for `Map#isMoving` #4350
- Fix categorical functions not allowing boolean stop domain values #4195
- Fix piecewise-constant functions to allow non-integer zoom levels. #4196
- Fix issues with `$id` in filters #4236 #4237
- Fix a race condition with polygon centroid algorithm causing tiles not to load in some cases. #4273
- Throw a meaningful error when giving non-array `layers` parameter to `queryRenderedFeatures` #4331
- Throw a meaningful error when supplying invalid `minZoom` and `maxZoom` values #4324
- Fix a memory leak when using the RTL Text plugin #4248

#### Dev workflow changes
- Merged the [Mapbox GL style specification](https://github.com/mapbox/mapbox-gl-style-spec) repo to this one (now under `src/style-spec` and `test/unit/style-spec`).

## 0.32.1 (Jan 26, 2017)

#### Bug Fixes

 - Fix bug causing [`mapbox-gl-rtl-text` plugin](https://github.com/mapbox/mapbox-gl-rtl-text) to not work #4055

## 0.32.0 (Jan 26, 2017)

#### Deprecation Notices

- [Style classes](https://www.mapbox.com/mapbox-gl-style-spec/#layer-paint.*) are deprecated and will be removed in an upcoming release of Mapbox GL JS.

#### New Features

 - Add `Map#isSourceLoaded` method #4033
 - Automatically reload tiles based on their `Expires` and `Cache-Control` HTTP headers #3944
 - Add `around=center` option to `scrollZoom` and `touchZoomRotate` interaction handlers #3876
 - Add support for [`mapbox-gl-rtl-text` plugin](https://github.com/mapbox/mapbox-gl-rtl-text) to support right-to-left scripts #3758
 - Add `canvas` source type #3765
 - Add `Map#isMoving` method #2792

#### Bug Fixes

 - Fix bug causing garbled text on zoom #3962
 - Fix bug causing crash in Firefox and Mobile Safari when rendering a large map #4037
 - Fix bug causing raster tiles to flicker during zoom #2467
 - Fix bug causing exception when unsetting and resetting fill-outline-color #3657
 - Fix memory leak when removing raster sources #3951
 - Fix bug causing exception when when zooming in / out on empty GeoJSON tile #3985
 - Fix line join artifacts at very sharp angles #4008

## 0.31.0 (Jan 10 2017)

#### New Features

- Add `renderWorldCopies` option to the `Map` constructor to give users control over whether multiple worlds are rendered in a map #3885

#### Bug Fixes

- Fix performance regression triggered when `Map` pitch or bearing is changed #3938
- Fix null pointer exception caused by trying to clear an `undefined` source #3903

#### Miscellaneous

- Incorporate integration tests formerly at [`mapbox-gl-test-suite`](https://github.com/mapbox/mapbox-gl-test-suite) into this repository #3834

## 0.30.0 (Jan 5 2017)

#### New Features

 - Fire an error when map canvas is larger than allowed by `gl.MAX_RENDERBUFFER_SIZE` #2893
 - Improve error messages when referencing a nonexistent layer id #2597
 - Fire an error when layer uses a `geojson` source and specifies a `source-layer` #3896
 - Add inline source declaration syntax #3857
 - Improve line breaking behavior #3887

#### Performance Improvements

 - Improve `Map#setStyle` performance in some cases #3853

#### Bug Fixes

 - Fix unexpected popup positioning when some offsets are unspecified #3367
 - Fix incorrect interpolation in functions #3838
 - Fix incorrect opacity when multiple backgrounds are rendered #3819
 - Fix exception thrown when instantiating geolocation control in Safari #3844
 - Fix exception thrown when setting `showTileBoundaries` with no sources #3849
 - Fix incorrect rendering of transparent parts of raster layers in some cases #3723
 - Fix non-terminating render loop when zooming in in some cases #3399

## 0.29.0 (December 20 2016)

#### New Features

 - Add support for property functions for many style properties on line layers #3033
 - Make `Map#setStyle` smoothly transition to the new style #3621
 - Add `styledata`, `sourcedata`, `styledataloading`, and `sourcedataloading` events
 - Add `isSourceLoaded` and `source` properties to `MapDataEvent` #3590
 - Remove "max zoom" cap of 20 #3683
 - Add `circle-stroke-*` style properties #3672
 - Add a more helpful error message when the specified `container` element doesn't exist #3719
 - Add `watchPosition` option to `GeolocateControl` #3739
 - Add `positionOptions` option to `GeolocateControl` #3739
 - Add `aria-label` to map canvas #3782
 - Adjust multipoint symbol rendering behavior #3763
 - Add support for property functions for `icon-offset` #3791
 - Improved antialiasing on pitched lines #3790
 - Allow attribution control to collapse to an ⓘ button on smaller screens #3783
 - Improve line breaking algorithm #3743

#### Performance Improvements

 - Fix memory leak when calling `Map#removeSource` #3602
 - Reduce bundle size by adding custom build of `gl-matrix` #3734
 - Improve performance of projection code #3721
 - Improve performance of style function evaluation #3816

#### Bug fixes

 - Fix exception thrown when using `line-color` property functions #3639
 - Fix exception thrown when removing a layer and then adding another layer with the same id but different type #3655
 - Fix exception thrown when passing a single point to `Map#fitBounds` #3655
 - Fix exception thrown occasionally during rapid map mutations #3681
 - Fix rendering defects on pitch=0 on some systems #3740
 - Fix unnecessary CPU usage when displaying a raster layer #3764
 - Fix bug causing sprite after `Map#setStyle` #3829
 - Fix bug preventing `Map` from emitting a `contextmenu` event on Windows browsers #3822

## 0.28.0 (November 17 2016)

#### New features and improvements

- Performance improvements for `Map#addLayer` and `Map#removeLayer` #3584
- Add method for changing layer order at runtime - `Map#moveLayer` #3584
- Update vertical punctuation logic to Unicode 9.0 standard #3608

#### Bug fixes

- Fix data-driven `fill-opacity` rendering when using a `fill-pattern` #3598
- Fix line rendering artifacts #3627
- Fix incorrect rendering of opaque fills on top of transparent fills #2628
- Prevent `AssertionErrors` from pitching raster layers by only calling `Worker#redoPlacement` on vector and GeoJSON sources #3624
- Restore IE11 compatability #3635
- Fix symbol placement for cached tiles #3637


## 0.27.0 (November 11 2016)

#### ⚠️ Breaking changes ⚠️

- Replace `fill-extrude-height` and `fill-extrude-base` properties of `fill` render type with a separate `fill-extrusion` type (with corresponding `fill-extrusion-height` and `fill-extrusion-base` properties), solving problems with render parity and runtime switching between flat and extruded fills. https://github.com/mapbox/mapbox-gl-style-spec/issues/554
- Change the units for extrusion height properties (`fill-extrusion-height`, `fill-extrusion-base`) from "magic numbers" to meters. #3509
- Remove `mapboxgl.Control` class and change the way custom controls should be implemented. #3497
- Remove `mapboxgl.util` functions: `inherit`, `extendAll`, `debounce`, `coalesce`, `startsWith`, `supportsGeolocation`. #3441 #3571
- **`mapboxgl.util` is deprecated** and will be removed in the next release. #1408

#### New features and improvements

- Tons of **performance improvements** that combined make rendering **up to 3 times faster**, especially for complex styles. #3485 #3489 #3490 #3491 #3498 #3499 #3501 #3510 #3514 #3515 #3486 #3527 #3574 ⚡️⚡️⚡️
- 🈯 Added **vertical text writing mode** for languages that support it. #3438
- 🈯 Improved **line breaking of Chinese and Japanese text** in point-placed labels. #3420
- Reduce the default number of worker threads (`mapboxgl.workerCount`) for better performance. #3565
- Automatically use `categorical` style function type when input values are strings. #3384
- Improve control buttons accessibility. #3492
- Remove geolocation button if geolocation is disabled (e.g. the page is not served through `https`). #3571
- Added `Map#getMaxZoom` and `Map#getMinZoom` methods #3592

#### Bugfixes

- Fix several line dash rendering bugs. #3451
- Fix intermittent map flicker when using image sources. #3522
- Fix incorrect rendering of semitransparent `background` layers. #3521
- Fix broken `raster-fade-duration` property. #3532
- Fix handling of extrusion heights with negative values (by clamping to `0`). #3463
- Fix GeoJSON sources not placing labels/icons correctly after map rotation. #3366
- Fix icon/label placement not respecting order for layers with numeric names. #3404
- Fix `queryRenderedFeatures` working incorrectly on colliding labels. #3459
- Fix a bug where changing extrusion properties at runtime sometimes threw an error. #3487 #3468
- Fix a bug where `map.loaded()` always returned `true` when using raster tile sources. #3302
- Fix a bug where moving the map out of bounds sometimes threw `failed to invert matrix` error. #3518
- Fixed `queryRenderedFeatures` throwing an error if no parameters provided. #3542
- Fixed a bug where using multiple `\n` in a text field resulted in an error. #3570

#### Misc

- 🐞 Fix `npm install mapbox-gl` pulling in all `devDependencies`, leading to an extremely slow install. #3377
- Switch the codebase to ES6. #3388 #3408 #3415 #3421
- A lot of internal refactoring to make the codebase simpler and more maintainable.
- Various documentation fixes. #3440

## 0.26.0 (October 13 2016)

#### New Features & Improvements

 * Add `fill-extrude-height` and `fill-extrude-base` style properties (3d buildings) :cityscape: #3223
 * Add customizable `colorSpace` interpolation to functions #3245
 * Add `identity` function type #3274
 * Add depth testing for symbols with `'pitch-alignment': 'map'` #3243
 * Add `dataloading` events for styles and sources #3306
 * Add `Control` suffix to all controls :warning: BREAKING CHANGE :warning: #3355
 * Calculate style layer `ref`s automatically and get rid of user-specified `ref`s :warning: BREAKING CHANGE :warning: #3486

#### Performance Improvements

 * Ensure removing style or source releases all tile resources #3359

#### Bugfixes

 * Fix bug causing an error when `Marker#setLngLat` is called #3294
 * Fix bug causing incorrect coordinates in `touchend` on Android Chrome #3319
 * Fix bug causing incorrect popup positioning at top of screen #3333
 * Restore `tile` property to `data` events fired when a tile is removed #3328
 * Fix bug causing "Improve this map" link to not preload map location #3356

## 0.25.1 (September 30 2016)

#### Bugfixes

  * Fix bug causing attribution to not be shown #3278
  * Fix bug causing exceptions when symbol text has a trailing newline #3281

## 0.25.0 (September 29 2016)

#### Breaking Changes

  * `Evented#off` now require two arguments; omitting the second argument in order to unbind all listeners for an event
     type is no longer supported, as it could cause unintended unbinding of internal listeners.

#### New Features & Improvements

  * Consolidate undocumented data lifecycle events into `data` and `dataloading` events (#3255)
  * Add `auto` value for style spec properties (#3203)

#### Bugfixes

  * Fix bug causing "Map#queryRenderedFeatures" to return no features after map rotation or filter change (#3233)
  * Change webpack build process (#3235) :warning: BREAKING CHANGE :warning:
  * Improved error messages for `LngLat#convert` (#3232)
  * Fix bug where the `tiles` field is omitted from the `RasterTileSource#serialize` method (#3259)
  * Comply with HTML spec by replacing the `div` within the `Navigation` control `<button>` with a `span` element (#3268)
  * Fix bug causing `Marker` instances to be translated to non-whole pixel coordinates that caused blurriness (#3270)

#### Performance Improvements

  * Avoid unnecessary style validation (#3224)
  * Share a single blob URL between all workers (#3239)

## 0.24.0 (September 19 2016)

#### New Features & Improvements

 * Allow querystrings in `mapbox://` URLs #3113
 * Allow "drag rotate" interaction to control pitch #3105
 * Improve performance by decreasing `Worker` script `Blob` size #3158
 * Improve vector tile performance #3067
 * Decrease size of distributed library by removing `package.json` #3174
 * Add support for new lines in `text-field` #3179
 * Make keyboard navigation smoother #3190
 * Make mouse wheel zooming smoother #3189
 * Add better error message when calling `Map#queryRenderedFeatures` on nonexistent layer #3196
 * Add support for imperial units on `Scale` control #3160
 * Add map's pitch to URL hash #3218

#### Bugfixes

 * Fix exception thrown when using box zoom handler #3078
 * Ensure style filters cannot be mutated by reference #3093
 * Fix exceptions thrown when opening marker-bound popup by click #3104
 * Fix bug causing fills with transparent colors and patterns to not render #3107
 * Fix order of latitudes in `Map#getBounds` #3081
 * Fix incorrect evaluation of zoom-and-property functions #2827 #3155
 * Fix incorrect evaluation of property functions #2828 #3155
 * Fix bug causing garbled text rendering when multiple maps are rendered on the page #3086
 * Fix rendering defects caused by `Map#setFilter` and map rotation on iOS 10 #3207
 * Fix bug causing image and video sources to disappear when zooming in #3010


## 0.23.0 (August 25 2016)

#### New Features & Improvements

* Add support for `line-color` property functions #2938
* Add `Scale` control #2940 #3042
* Improve polygon label placement by rendering labels at the pole of inaccessability #3038
* Add `Popup` `offset` option #1962
* Add `Marker#bindPopup` method #3056

#### Performance Improvements

* Improve performance of pages with multiple maps using a shared `WebWorker` pool #2952

#### Bugfixes

* Make `LatLngBounds` obey its documented argument order (`southwest`, `northeast`), allowing bounds across the dateline #2414 :warning: **BREAKING CHANGE** :warning:
* Fix bug causing `fill-opacity` property functions to not render as expected #3061

## 0.22.1 (August 18 2016)

#### New Features & Improvements

 * Reduce library size by using minified version of style specification #2998
 * Add a warning when rendering artifacts occur due to too many symbols or glyphs being rendered in a tile #2966

#### Bugfixes

 * Fix bug causing exception to be thrown by `Map#querySourceFeatures` #3022
 * Fix bug causing `Map#loaded` to return true while there are outstanding tile updates #2847

## 0.22.0 (August 11 2016)

#### Breaking Changes

 * The `GeoJSONSource`, `VideoSource`, `ImageSource` constructors are now private. Please use `map.addSource({...})` to create sources and `map.getSource(...).setData(...)` to update GeoJSON sources. #2667
 * `Map#onError` has been removed. You may catch errors by listening for the `error` event. If no listeners are bound to `error`, error messages will be printed to the console. #2852

#### New Features & Improvements

 * Increase max glyph atlas size to accomodate alphabets with large numbers of characters #2930
 * Add support for filtering features on GeoJSON / vector tile `$id` #2888
 * Update geolocate icon #2973
 * Add a `close` event to `Popup`s #2953
 * Add a `offset` option to `Marker` #2885
 * Print `error` events without any listeners to the console #2852
 * Refactored `Source` interface to prepare for custom source types #2667

#### Bugfixes

 * Fix opacity property-functions for fill layers #2971
 * Fix `DataCloneError` in Firefox and IE11 #2559
 * Fix bug preventing camera animations from being triggered in `moveend` listeners #2944
 * Fix bug preventing `fill-outline-color` from being unset #2964
 * Fix webpack support #2887
 * Prevent buttons in controls from acting like form submit buttons #2935
 * Fix bug preventing map interactions near two controls in the same corner #2932
 * Fix crash resulting for large style batch queue #2926

## 0.21.0 (July 13 2016)

#### Breaking Changes

 * GeoJSON polygon inner rings are now rewound for compliance with the [v2 vector tile](https://github.com/mapbox/vector-tile-spec/blob/master/2.1/README.md#4344-polygon-geometry-type). This may affect some uses of `line-offset`, reversing the direction of the offset. #2889

#### New Features & Improvements

 * Add `text-pitch-alignment` style property #2668
 * Allow query parameters on `mapbox://` URLs #2702
 * Add `icon-text-fit` and `icon-text-fit-padding` style properties #2720
 * Enable property functions for `icon-rotate` #2738
 * Enable property functions for `fill-opacity` #2733
 * Fire `Map#mouseout` events #2777
 * Allow query parameters on all sprite URLs #2772
 * Increase sprite atlas size to 1024px square, allowing more and larger sprites #2802
 * Add `Marker` class #2725 #2810
 * Add `{quadkey}` URL parameter #2805
 * Add `circle-pitch-scale` style property #2821

#### Bugfixes

 * Fix rendering of layers with large numbers of features #2794
 * Fix exceptions thrown during drag-rotate interactions #2840
 * Fix error when adding and removing a layer within the same update cycle #2845
 * Fix false "Geometry exceeds allowed extent" warnings #2568
 * Fix `Map#loaded` returning true while there are outstanding tile updates #2847
 * Fix style validation error thrown while removing a filter #2847
 * Fix event data object not being passed for double click events #2814
 * Fix multipolygons disappearing from map at certain zoom levels #2704
 * Fix exceptions caused by `queryRenderedFeatures` in Safari and Firefox #2822
 * Fix `mapboxgl#supported()` returning `true` in old versions of IE11 mapbox/mapbox-gl-supported#1

## 0.20.1 (June 21 2016)

#### Bugfixes

* Fixed exception thrown when changing `*-translate` properties via `setPaintProperty` (#2762)

## 0.20.0 (June 10 2016)

#### New Features & Improvements

 * Add limited WMS support #2612
 * Add `workerCount` constructor option #2666
 * Improve performance of `locationPoint` and `pointLocation` #2690
 * Remove "Not using VertexArrayObject extension" warning messages #2707
 * Add `version` property to mapboxgl #2660
 * Support property functions in `circle-opacity` and `circle-blur` #2693

#### Bugfixes

* Fix exception thrown by "drag rotate" handler #2680
* Return an empty array instead of an empty object from `queryRenderedFeatures` #2694
* Fix bug causing map to not render in IE

## 0.19.1 (June 2 2016)

#### Bugfixes

* Fix rendering of polygons with more than 35k vertices #2657

## 0.19.0 (May 31 2016)

#### New Features & Improvements

* Allow use of special characters in property field names #2547
* Improve rendering speeds on fill layers #1606
* Add data driven styling support for `fill-color` and `fill-outline-color` #2629
* Add `has` and `!has` filter operators mapbox/feature-filter#15
* Improve keyboard handlers with held-down keys #2530
* Support 'tms' tile scheme #2565
* Add `trackResize` option to `Map` #2591

#### Bugfixes

* Scale circles when map is displayed at a pitch #2541
* Fix background pattern rendering bug #2557
* Fix bug that prevented removal of a `fill-pattern` from a fill layer #2534
* Fix `line-pattern` and `fill-pattern`rendering #2596
* Fix some platform specific rendering bugs #2553
* Return empty object from `queryRenderedFeatures` before the map is loaded #2621
* Fix "there is no texture bound to the unit 1" warnings #2509
* Allow transitioned values to be unset #2561

## 0.18.0 (April 13 2016)

#### New Features & Improvements

* Implement zoom-and-property functions for `circle-color` and `circle-size` #2454
* Dedupe attributions that are substrings of others #2453
* Misc performance improvements #2483 #2488

#### Bugfixes

* Fix errors when unsetting and resetting a style property #2464
* Fix errors when updating paint properties while using classes #2496
* Fix errors caused by race condition in unserializeBuckets #2497
* Fix overzoomed tiles in wrapped worlds #2482
* Fix errors caused by mutating a filter object after calling `Map#setFilter` #2495

## 0.17.0 (April 13 2016)

#### Breaking Changes

* Remove `map.batch` in favor of automatically batching style mutations (i.e. calls to `Map#setLayoutProperty`, `Map#setPaintProperty`, `Map#setFilter`, `Map#setClasses`, etc.) and applying them once per frame, significantly improving performance when updating the style frequently #2355 #2380
* Remove `util.throttle` #2345

#### New Features & Improvements

* Improve performance of all style mutation methods by only recalculating affected properties #2339
* Improve fading of labels and icons #2376
* Improve rendering performance by reducing work done on the main thread #2394
* Validate filters passed to `Map#queryRenderedFeatures` and `Map#querySourceFeatures` #2349
* Display a warning if a vector tile's geometry extent is larger than supported  #2383
* Implement property functions (i.e. data-driven styling) for `circle-color` and `circle-size` #1932
* Add `Popup#setDOMContent` method #2436

#### Bugfixes

* Fix a performance regression caused by using 1 `WebWorker` instead of `# cpus - 1` `WebWorker`s, slowing down tile loading times #2408
* Fix a bug in which `Map#queryRenderedFeatures` would sometimes return features that had been removed #2353
* Fix `clusterMaxZoom` option on `GeoJSONSource` not working as expected #2374
* Fix anti-aliased rendering for pattern fills #2372
* Fix exception caused by calling `Map#queryRenderedFeatures` or `Map#querySourceFeatures` with no arguments
* Fix exception caused by calling `Map#setLayoutProperty` for `text-field` or `icon-image` #2407

## 0.16.0 (March 24 2016)

#### Breaking Changes

* Replace `Map#featuresAt` and `Map#featuresIn` with `Map#queryRenderedFeatures` and `map.querySourceFeatures` (#2224)
    * Replace `featuresAt` and `featuresIn` with `queryRenderedFeatures`
    * Make `queryRenderedFeatures` synchronous, remove the callback and use the return value.
    * Rename `layer` parameter to `layers` and make it an array of layer names.
    * Remove the `radius` parameter. `radius` was used with `featuresAt` to account for style properties like `line-width` and `circle-radius`. `queryRenderedFeatures` accounts for these style properties. If you need to query a larger area, use a bounding box query instead of a point query.
    * Remove the `includeGeometry` parameter because `queryRenderedFeatures` always includes geometries.
* `Map#debug` is renamed to `Map#showTileBoundaries` (#2284)
* `Map#collisionDebug` is renamed to `Map#showCollisionBoxes` (#2284)

#### New Features & Improvements

* Improve overall rendering performance. (#2221)
* Improve performance of `GeoJSONSource#setData`. (#2222)
* Add `Map#setMaxBounds` method (#2234)
* Add `isActive` and `isEnabled` methods to interaction handlers (#2238)
* Add `Map#setZoomBounds` method (#2243)
* Add touch events (#2195)
* Add `map.queryRenderedFeatures` to query the styled and rendered representations of features (#2224)
* Add `map.querySourceFeatures` to get features directly from vector tiles, independent of the style (#2224)
* Add `mapboxgl.Geolocate` control (#1939)
* Make background patterns render seamlessly across tile boundaries (#2305)

#### Bugfixes

* Fix calls to `setFilter`, `setLayoutProperty`, and `setLayerZoomRange` on ref children (#2228)
* Fix `undefined` bucket errors after `setFilter` calls (#2244)
* Fix bugs causing hidden symbols to be rendered (#2246, #2276)
* Fix raster flickering (#2236)
* Fix `queryRenderedFeatures` precision at high zoom levels (#2292)
* Fix holes in GeoJSON data caused by unexpected winding order (#2285)
* Fix bug causing deleted features to be returned by `queryRenderedFeatures` (#2306)
* Fix bug causing unexpected fill patterns to be rendered (#2307)
* Fix popup location with preceding sibling elements (#2311)
* Fix polygon anti-aliasing (#2319)
* Fix slivers between non-adjacent polygons (#2319)
* Fix keyboard shortcuts causing page to scroll (#2312)

## 0.15.0 (March 1 2016)

#### New Features & Improvements

* Add `ImageSource#setCoordinates` and `VideoSource#setCoordinates` (#2184)

#### Bugfixes

* Fix flickering on raster layers (#2211)
* Fix browser hang when zooming quickly on raster layers (#2211)

## 0.14.3 (Feb 25 2016)

#### New Features & Improvements

* Improve responsiveness of zooming out by using cached parent tiles (#2168)
* Improve contextual clues on style API validation (#2170)
* Improve performance of methods including `setData` (#2174)

#### Bugfixes

* Fix incorrectly sized line dashes (#2099)
* Fix bug in which `in` feature filter drops features (#2166)
* Fix bug preventing `Map#load` from firing when tile "Not Found" errors occured (#2176)
* Fix rendering artifacts on mobile GPUs (#2117)

## 0.14.2 (Feb 19 2016)

#### Bugfixes

* Look for loaded parent tiles in cache
* Set tile cache size based on viewport size (#2137)
* Fix tile render order for layer-by-layer
* Remove source update throttling (#2139)
* Make panning while zooming more linear (#2070)
* Round points created during bucket creation (#2067)
* Correct bounds for a rotated or tilted map (#1842)
* Fix overscaled featuresAt (#2103)
* Allow using `tileSize: 512` as a switch to trade retina support for 512px raster tiles
* Fix the serialization of paint classes (#2107)
* Fixed bug where unsetting style properties could mutate the value of other style properties (#2105)
* Less slanted dashed lines near sharp corners (#967)
* Fire map#load if no initial style is set (#2042)

## 0.14.1 (Feb 10 2016)

#### Bugfixes

* Fix incorrectly rotated symbols along lines near tile boundries (#2062)
* Fix broken rendering when a fill layer follows certain symbol layers (#2092)

## 0.14.0 (Feb 8 2016)

#### Breaking Changes

* Switch `GeoJSONSource` clustering options from being measured in extent-units to pixels (#2026)

#### New Features & Improvements

* Improved error message for invalid colors (#2006)
* Added support for tiles with variable extents (#2010)
* Improved `filter` performance and maximum size (#2024)
* Changed circle rendering such that all geometry nodes are drawn, not just the geometry's outer ring (#2027)
* Added `Map#getStyle` method (#1982)

#### Bugfixes

* Fixed bug causing WebGL contexts to be "used up" by calling `mapboxgl.supported()` (#2018)
* Fixed non-deterministic symbol z-order sorting (#2023)
* Fixed garbled labels while zooming (#2012)
* Fixed icon jumping when touching trackpad with two fingers (#1990)
* Fixed overzoomed collision debug labels (#2033)
* Fixed dashes sliding along their line during zooming (#2039)
* Fixed overscaled `minzoom` setting for GeoJSON sources (#1651)
* Fixed overly-strict function validation for duplicate stops (#2075)
* Fixed crash due to `performance.now` not being present on some browsers (#2056)
* Fixed the unsetting of paint properties (#2037)
* Fixed bug causing multiple interaction handler event listeners to be attached (#2069)
* Fixed bug causing only a single debug box to be drawn (#2034)

## 0.13.1 (Jan 27 2016)

#### Bugfixes

* Fixed broken npm package due to outdated bundled modules

## 0.13.0 (Jan 27 2016)

#### Bugfixes

* Fixed easeTo pan, zoom, and rotate when initial rotation != 0 (#1950)
* Fixed rendering of tiles with an extent != 4096 (#1952)
* Fixed missing icon collision boxes (#1978)
* Fixed null `Tile#buffers` errors (#1987)

#### New Features & Improvements

* Added `symbol-avoid-edges` style property (#1951)
* Improved `symbol-max-angle` check algorithm (#1959)
* Added marker clustering! (#1931)
* Added zoomstart, zoom, and zoomend events (#1958)
* Disabled drag on mousedown when using boxzoom (#1907)

## 0.12.4 (Jan 19 2016)

#### Bugfixes

* Fix elementGroups null value errors (#1933)
* Fix some glyph atlas overflow cases (#1923)

## 0.12.3 (Jan 14 2016)

#### API Improvements
* Support inline attribution options in map options (#1865)
* Improve flyTo options (#1854, #1429)

#### Bugfixes
* Fix flickering with overscaled tiles (#1921)
* Remove Node.remove calls for IE browser compatibility (#1900)
* Match patterns at tile boundaries (#1908)
* Fix Tile#positionAt, fix query tests (#1899)
* Fix flickering on streets (#1875)
* Fix text-max-angle property (#1870)
* Fix overscaled line patterns (#1856)
* Fix patterns and icons for mismatched pixelRatios (#1851)
* Fix missing labels when text size 0 at max zoom (#1809)
* Use linear interp when pixel ratios don't match (#1601)
* Fix blank areas, flickering in raster layers (#1876, #675)
* Fix labels slipping/cropping at tile bounds (#757)

#### UX Improvements
* Improve touch handler perceived performance (#1844)

## 0.12.2 (Dec 22 2015)

#### API Improvements

* Support LngLat.convert([w, s, e, n]) (#1812)
* Invalid GeoJSON is now handled better

#### Bugfixes

* Fixed `Popup#addTo` when the popup is already open (#1811)
* Fixed warping when rotating / zooming really fast
* `Map#flyTo` now flies across the antimeridan if shorter (#1853)

## 0.12.1 (Dec 8 2015)

#### Breaking changes

* Reversed the direction of `line-offset` (#1808)
* Renamed `Pinch` interaction handler to `TouchZoomRotate` (#1777)
* Made `Map#update` and `Map#render` private methods (#1798)
* Made `Map#remove` remove created DOM elements (#1789)

#### API Improvements

* Added an method to disable touch rotation (#1777)
* Added a `position` option for `Attribution` (#1689)

#### Bugfixes

* Ensure tile loading errors are properly reported (#1799)
* Ensure re-adding a previously removed pop-up works (#1477)

#### UX Improvements

* Don't round zoom level during double-click interaction (#1640)

## 0.12.0 (Dec 2 2015)

#### API Improvements

* Added `line-offset` style property (#1778)

## 0.11.5 (Dec 1 2015)

#### Bugfixes

* Fixed unstable symbol layer render order when adding / removing layers (#1558)
* Fire map loaded event even if raster tiles have errors
* Fix panning animation during easeTo with zoom change
* Fix pitching animation during flyTo
* Fix pitching animation during easeTo
* Prevent rotation from firing `mouseend` events (#1104)

#### API Improvements

* Fire `mousedown` and `mouseup` events (#1411)
* Fire `movestart` and `moveend` when panning (#1658)
* Added drag events (#1442)
* Request webp images for mapbox:// raster tiles in chrome (#1725)

#### UX Improvements

* Added inertia to map rotation (#620)

## 0.11.4 (Nov 16 2015)

#### Bugfixes

* Fix alpha blending of alpha layers (#1684)

## 0.11.3 (Nov 10 2015)

#### Bugfixes

* Fix GeoJSON rendering and performance (#1685)

#### UX Improvements

* Use SVG assets for UI controls (#1657)
* Zoom out with shift + dblclick (#1666)

## 0.11.2 (Oct 29 2015)

* Misc performance improvements

#### Bugfixes

* Fix sprites on systems with non-integer `devicePixelRatio`s (#1029 #1475 #1476)
* Fix layer minZoom being ignored if not less than source maxZoom
* Fix symbol placement at the start of a line (#1461)
* Fix `raster-opacity` on non-tile sources (#1270)
* Ignore boxzoom on shift-click (#1655)

#### UX Improvements

* Enable line breaks on common punctuation (#1115)

#### API Improvements

* Add toString and toArray methods to LngLat, LngLatBounds (#1571)
* Add `Transform#resize` method
* Add `Map#getLayer` method (#1183)
* Add `Transform#unmodified` property (#1452)
* Propagate WebGL context events (#1612)

## 0.11.1 (Sep 30 2015)

#### Bugfixes

* Add statistics and checkboxes to debug page
* Fix `Map#featuresAt` for non-4096 vector sources (#1529)
* Don't fire `mousemove` on drag-pan
* Fix maxBounds constrains (#1539)
* Fix maxBounds infinite loop (#1538)
* Fix memory leak in worker
* Assert valid `TileCoord`, fix wrap calculation in `TileCoord#cover` (#1483)
* Abort raster tile load if not in viewport (#1490)

#### API Improvements

* Add `Map` event listeners for `mouseup`, `contextmenu` (right click) (#1532)


## 0.11.0 (Sep 11 2015)

#### API Improvements

* Add `Map#featuresIn`: a bounding-box feature query
* Emit stylesheet validation errors (#1436)

#### UX Improvements

* Handle v8 style `center`, `zoom`, `bearing`, `pitch` (#1452)
* Improve circle type styling (#1446)
* Improve dashed and patterned line antialiasing

#### Bugfixes

* Load images in a way that respects Cache-Control headers
* Filter for rtree matches to those crossing bbox
* Log errors by default (#1463)
* Fixed modification of `text-size` via `setLayoutProperty` (#1451)
* Throw on lat > 90 || < -90. (#1443)
* Fix circle clipping bug (#1457)


## 0.10.0 (Aug 21 2015)

#### Breaking changes

* Switched to [longitude, latitude] coordinate order, matching GeoJSON. We anticipate that mapbox-gl-js will be widely used
  with GeoJSON, and in the long term having a coordinate order that is consistent with GeoJSON will lead to less confusion
  and impedance mismatch than will a [latitude, longitude] order.

  The following APIs were renamed:

    * `LatLng` was renamed to `LngLat`
    * `LatLngBounds` was renamed to `LngLatBounds`
    * `Popup#setLatLng` was renamed to `Popup#setLngLat`
    * `Popup#getLatLng` was renamed to `Popup#getLngLat`
    * The `latLng` property of Map events was renamed `lngLat`

  The following APIs now expect array coordinates in [longitude, latitude] order:

    * `LngLat.convert`
    * `LngLatBounds.convert`
    * `Popup#setLngLat`
    * The `center` and `maxBounds` options of the `Map` constructor
    * The arguments to `Map#setCenter`, `Map#fitBounds`, `Map#panTo`, and `Map#project`
    * The `center` option of `Map#jumpTo`, `Map#easeTo`, and `Map#flyTo`
    * The `around` option of `Map#zoomTo`, `Map#rotateTo`, and `Map#easeTo`
    * The `coordinates` properties of video and image sources

* Updated to mapbox-gl-style-spec v8.0.0 ([Changelog](https://github.com/mapbox/mapbox-gl-style-spec/blob/v8.0.0/CHANGELOG.md)). Styles are
  now expected to be version 8. You can use the [gl-style-migrate](https://github.com/mapbox/mapbox-gl-style-lint#migrations)
  utility to update existing styles.

* The format for `mapbox://` style and glyphs URLs has changed. For style URLs, you should now use the format
  `mapbox://styles/:username/:style`. The `:style` portion of the URL no longer contains a username. For font URLs, you
  should now use the format `mapbox://fonts/:username/{fontstack}/{range}.pbf`.
* Mapbox default styles are now hosted via the Styles API rather than www.mapbox.com. You can make use of the Styles API
  with a `mapbox://` style URL pointing to a v8 style, e.g. `mapbox://styles/mapbox/streets-v8`.
* The v8 satellite style (`mapbox://styles/mapbox/satellite-v8`) is now a plain satellite style, and not longer supports labels
  or contour lines via classes. For a labeled satellite style, use `mapbox://styles/mapbox/satellite-hybrid`.

* Removed `mbgl.config.HTTP_URL` and `mbgl.config.FORCE_HTTPS`; https is always used when connecting to the Mapbox API.
* Renamed `mbgl.config.HTTPS_URL` to `mbgl.config.API_URL`.

#### Bugfixes

* Don't draw halo when halo-width is 0 (#1381)
* Reverted shader changes that degraded performance on IE

#### API Improvements

* You can now unset layout and paint properties via the `setLayoutProperty` and `setPaintProperty` APIs
  by passing `undefined` as a property value.
* The `layer` option of `featuresAt` now supports an array of layers.

## 0.9.0 (Jul 29 2015)

* `glyphs` URL now normalizes without the `/v4/` prefix for `mapbox://` urls. Legacy behavior for `mapbox://fontstacks` is still maintained (#1385)
* Expose `geojson-vt` options for GeoJSON sources (#1271)
* bearing snaps to "North" within a tolerance of 7 degrees (#1059)
* Now you can directly mutate the minzoom and maxzoom layer properties with `map.setLayerZoomRange(layerId, minzoom, maxzoom)`
* Exposed `mapboxgl.Control`, a base class used by all UI controls
* Refactored handlers to be individually included in Map options, or enable/disable them individually at runtime, e.g. `map.scrollZoom.disable()`.
* New feature: Batch operations can now be done at once, improving performance for calling multiple style functions: (#1352)

  ```js
  style.batch(function(s) {
      s.addLayer({ id: 'first', type: 'symbol', source: 'streets' });
      s.addLayer({ id: 'second', type: 'symbol', source: 'streets' });
      s.addLayer({ id: 'third', type: 'symbol', source: 'terrain' });
      s.setPaintProperty('first', 'text-color', 'black');
      s.setPaintProperty('first', 'text-halo-color', 'white');
  });
  ```
* Improved documentation
* `featuresAt` performance improvements by exposing `includeGeometry` option
* Better label placement along lines (#1283)
* Improvements to round linejoins on semi-transparent lines (mapbox/mapbox-gl-native#1771)
* Round zoom levels for raster tile loading (2a2aec)
* Source#reload cannot be called if source is not loaded (#1198)
* Events bubble to the canvas container for custom overlays (#1301)
* Move handlers are now bound on mousedown and touchstart events
* map.featuresAt() now works across the dateline

## 0.8.1 (Jun 16 2015)

* No code changes; released only to correct a build issue in 0.8.0.

## 0.8.0 (Jun 15 2015)

#### Breaking changes

* `map.setView(latlng, zoom, bearing)` has been removed. Use
  [`map.jumpTo(options)`](https://www.mapbox.com/mapbox-gl-js/api/#map/jumpto) instead:

  ```js
  map.setView([40, -74.50], 9) // 0.7.0 or earlier
  map.jumpTo({center: [40, -74.50], zoom: 9}); // now
  ```
* [`map.easeTo`](https://www.mapbox.com/mapbox-gl-js/api/#map/easeto) and
  [`map.flyTo`](https://www.mapbox.com/mapbox-gl-js/api/#map/flyto) now accept a single
  options object rather than positional parameters:

  ```js
  map.easeTo([40, -74.50], 9, null, {duration: 400}); // 0.7.0 or earlier
  map.easeTo({center: [40, -74.50], zoom: 9, duration: 400}); // now
  ```
* `mapboxgl.Source` is no longer exported. Use `map.addSource()` instead. See the
  [GeoJSON line](https://www.mapbox.com/mapbox-gl-js/example/geojson-line/) or
  [GeoJSON markers](https://www.mapbox.com/mapbox-gl-js/example/geojson-markers/)
  examples.
* `mapboxgl.util.supported()` moved to [`mapboxgl.supported()`](https://www.mapbox.com/mapbox-gl-js/api/#mapboxgl/supported).

#### UX improvements

* Add perspective rendering (#1049)
* Better and faster labelling (#1079)
* Add touch interactions support on mobile devices (#949)
* Viewport-relative popup arrows (#1065)
* Normalize mousewheel zooming speed (#1060)
* Add proper handling of GeoJSON features that cross the date line (#1275)
* Sort overlapping symbols in the y direction (#470)
* Control buttons are now on a 30 pixel grid (#1143)
* Improve GeoJSON processing performance

#### API Improvements

* Switch to JSDoc for documentation
* Bundling with browserify is now supported
* Validate incoming map styles (#1054)
* Add `Map` `setPitch` `getPitch`
* Add `Map` `dblclick` event. (#1168)
* Add `Map` `getSource` (660a8c1)
* Add `Map` `setFilter` and `getFilter` (#985)
* Add `Map` `failIfMajorPerformanceCaveat` option (#1082)
* Add `Map` `preserveDrawingBuffer` option (#1232)
* Add `VideoSource` `getVideo()` (#1162)
* Support vector tiles with extents other than 4096 (#1227)
* Use a DOM hierarchy that supports evented overlays (#1217)
* Pass `latLng` to the event object (#1068)

#### UX Bugfixes

* Fix rendering glitch on iOS 8 (#750)
* Fix line triangulation errors (#1120, #992)
* Support unicode range 65280-65535 (#1108)
* Fix cracks between fill patterns (#972)
* Fix angle of icons aligned with lines (37a498a)
* Fix dashed line bug for overscaled tiles (#1132)
* Fix icon artifacts caused by sprite neighbors (#1195)

#### API Bugfixes

* Don't fire spurious `moveend` events on mouseup (#1107)
* Fix a race condition in `featuresAt` (#1220)
* Fix for brittle fontstack name convention (#1070)
* Fix broken `Popup` `setHTML` (#1272)
* Fix an issue with cross-origin image requests (#1269)


## 0.7.0 (Mar 3 2015)

#### Breaking

* Rename `Map` `hover` event to `mousemove`.
* Change `featuresAt` to return GeoJSON objects, including geometry (#1010)
* Remove `Map` `canvas` and `container` properties, add `getCanvas` and `getContainer` methods instead

#### UX Improvements

* Improve line label density
* Add boxzoom interaction (#1038)
* Add keyboard interaction (#1034)
* Faster `GeoJSONSource` `setData` without flickering (#973)

#### API Improvements

* Add Popup component (#325)
* Add layer API (#1022)
* Add filter API (#985)
* More efficient filter API (#1018)
* Accept plain old JS object for `addSource` (#1021)
* Reparse overscaled tiles

#### Bugfixes

* Fix `featuresAt` for LineStrings (#1006)
* Fix `tileSize` argument to `GeoJSON` worker (#987)
* Remove extraneous files from the npm package (#1024)
* Hide "improve map" link in print (#988)


## 0.6.0 (Feb 9 2015)

#### Bugfixes

* Add wrapped padding to sprite for repeating images (#972)
* Clear color buffers before rendering (#966)
* Make line-opacity work with line-image (#970)
* event.toElement fallback for Firefox (#932)
* skip duplicate vertices at ends of lines (#776)
* allow characters outside \w to be used in token
* Clear old tiles when new GeoJSON is loaded (#905)

#### Improvements

* Added `map.setPaintProperty()`, `map.getPaintProperty()`, `map.setLayoutProperty()`, and `map.getLayoutProperty()`.
* Switch to ESLint and more strict code rules (#957)
* Grab 2x raster tiles if retina (#754)
* Support for mapbox:// style URLs (#875)

#### Breaking

* Updated to mapbox-gl-style-spec v7.0.0 ([Changelog](https://github.com/mapbox/mapbox-gl-style-spec/blob/a2b0b561ce16015a1ef400dc870326b1b5255091/CHANGELOG.md)). Styles are
  now expected to be version 7. You can use the [gl-style-migrate](https://github.com/mapbox/mapbox-gl-style-lint#migrations)
  utility to update existing styles.
* HTTP_URL and HTTPS_URL config options must no longer include a `/v4` path prefix.
* `addClass`, `removeClass`, `setClasses`, `hasClass`, and `getClasses` are now methods
  on Map.
* `Style#cascade` is now private, pending a public style mutation API (#755).
* The format for `featuresAt` results changed. Instead of result-per-geometry-cross-layer,
  each result has a `layers` array with all layers that contain the feature. This avoids
  duplication of geometry and properties in the result set.


## 0.5.2 (Jan 07 2015)

#### Bugfixes

* Remove tiles for unused sources (#863)
* Fix fill pattern alignment

#### Improvements

* Add GeoJSONSource maxzoom option (#760)
* Return ref layers in featuresAt (#847)
* Return any extra layer keys provided in the stylesheet in featuresAt
* Faster protobuf parsing

## 0.5.1 (Dec 19 2014)

#### Bugfixes

* Fix race conditions with style loading/rendering
* Fix race conditions with setStyle
* Fix map.remove()
* Fix featuresAt properties

## 0.5.0 (Dec 17 2014)

#### Bugfixes

* Fix multiple calls to setStyle

#### Improvements

* `featuresAt` now returns additional information
* Complete style/source/tile event suite:
  style.load, style.error, style.change,
  source.add, source.remove, source.load, source.error, source.change,
  tile.add, tile.remove, tile.load, tile.error
* Vastly improved performance and correctness for GeoJSON sources
* Map#setStyle accepts a style URL
* Support {prefix} in tile URL templates
* Provide a source map with minified source

#### Breaking

* Results format for `featuresAt` changed

## 0.4.2 (Nov 14 2014)

#### Bugfixes

- Ensure only one easing is active at a time (#807)
- Don't require style to perform easings (#817)
- Fix raster tiles sometimes not showing up (#761)

#### Improvements

- Internet Explorer 11 support (experimental)

## 0.4.1 (Nov 10 2014)

#### Bugfixes

- Interpolate to the closest bearing when doing rotation animations (#818)

## 0.4.0 (Nov 4 2014)

#### Breaking

- Updated to mapbox-gl-style-spec v6.0.0 ([Changelog](https://github.com/mapbox/mapbox-gl-style-spec/blob/v6.0.0/CHANGELOG.md)). Styles are
  now expected to be version 6. You can use the [gl-style-migrate](https://github.com/mapbox/mapbox-gl-style-lint#migrations)
  utility to update existing styles.

## 0.3.2 (Oct 23 2014)

#### Bugfixes

- Fix worker initialization with deferred or async scripts

#### Improvements

- Added map.remove()
- CDN assets are now served with gzip compression

## 0.3.1 (Oct 06 2014)

#### Bugfixes

- Fixed iteration over arrays with for/in
- Made browserify deps non-dev (#752)

## 0.3.0 (Sep 23 2014)

#### Breaking

- Updated to mapbox-gl-style-spec v0.0.5 ([Changelog](https://github.com/mapbox/mapbox-gl-style-spec/blob/v0.0.5/CHANGELOG.md)). Styles are
  now expected to be version 5. You can use the [gl-style-migrate](https://github.com/mapbox/mapbox-gl-style-lint#migrations)
  utility to update existing styles.
- Removed support for composite layers for performance reasons. [#523](https://github.com/mapbox/mapbox-gl-js/issues/523#issuecomment-51731405)
- `raster-hue-rotate` units are now degrees.

### Improvements

- Added LatLng#wrap
- Added support for Mapbox fontstack API.
- Added support for remote, non-Mapbox TileJSON sources and inline TileJSON sources (#535, #698).
- Added support for `symbol-avoid-edges` property to allow labels to be placed across tile edges.
- Fixed mkdir issue on Windows (#674).
- Fixed drawing beveled line joins without overlap.

#### Bugfixes

- Fixed performance when underzooming a layer's minzoom.
- Fixed `raster-opacity` for regular raster layers.
- Fixed various corner cases of easing functions.
- Do not modify original stylesheet (#728).
- Inherit video source from source (#699).
- Fixed interactivity for geojson layers.
- Stop dblclick on navigation so the map does not pan (#715).

## 0.2.2 (Aug 12 2014)

#### Breaking

- `map.setBearing()` no longer supports a second argument. Use `map.rotateTo` with an `offset` option and duration 0
if you need to rotate around a point other than the map center.

#### Improvements

- Improved `GeoJSONSource` to also accept URL as `data` option, eliminating a huge performance bottleneck in case of large GeoJSON files.
[#669](https://github.com/mapbox/mapbox-gl-js/issues/669) [#671](https://github.com/mapbox/mapbox-gl-js/issues/671)
- Switched to a different fill outlines rendering approach. [#668](https://github.com/mapbox/mapbox-gl-js/issues/668)
- Made the minified build 12% smaller gzipped (66 KB now).
- Added `around` option to `Map` `zoomTo`/`rotateTo`.
- Made the permalink hash more compact.
- Bevel linejoins no longer overlap and look much better when drawn with transparency.

#### Bugfixes

- Fixed the **broken minified build**. [#679](https://github.com/mapbox/mapbox-gl-js/issues/679)
- Fixed **blurry icons** rendering. [#666](https://github.com/mapbox/mapbox-gl-js/issues/666)
- Fixed `util.supports` WebGL detection producing false positives in some cases. [#677](https://github.com/mapbox/mapbox-gl-js/issues/677)
- Fixed invalid font configuration completely blocking tile rendering.  [#662](https://github.com/mapbox/mapbox-gl-js/issues/662)
- Fixed `Map` `project`/`unproject` to properly accept array-form values.
- Fixed sprite loading race condition. [#593](https://github.com/mapbox/mapbox-gl-js/issues/593)
- Fixed `GeoJSONSource` `setData` not updating the map until zoomed or panned. [#676](https://github.com/mapbox/mapbox-gl-js/issues/676)

## 0.2.1 (Aug 8 2014)

#### Breaking

- Changed `Navigation` control signature: now it doesn't need `map` in constructor
and gets added with `map.addControl(nav)` or `nav.addTo(map)`.
- Updated CSS classes to have consistent naming prefixed with `mapboxgl-`.

#### Improvements

- Added attribution control (present by default, disable by passing `attributionControl: false` in options).
- Added rotation by dragging the compass control.
- Added grabbing cursors for the map by default.
- Added `util.inherit` and `util.debounce` functions.
- Changed the default debug page style to OSM Bright.
- Token replacements now support dashes.
- Improved navigation control design.

#### Bugfixes

- Fixed compass control to rotate its icon with the map.
- Fixed navigation control cursors.
- Fixed inertia going to the wrong direction in a rotated map.
- Fixed inertia race condition where error was sometimes thrown after erratic panning/zooming.


## 0.2.0 (Aug 6 2014)

- First public release.<|MERGE_RESOLUTION|>--- conflicted
+++ resolved
@@ -1,12 +1,5 @@
 ## master
 
-<<<<<<< HEAD
-### :warning: Breaking changes
-
-- `Map#addImage` now requires the image as an `HTMLImageElement`, `ImageData`, or object with `width`, `height`, and
-  `data` properties with the same format as `ImageData`. It no longer accepts a raw `ArrayBufferView` in the second
-  argument and `width` and `height` options in the third argument.
-=======
 ## 0.40.0 (September 13, 2017)
 
 ### :warning: Breaking changes
@@ -55,7 +48,6 @@
 - Add (and now require) Flow type annotations throughout the majority of the codebase.
 - Migrate to CircleCI 2.0 [#4939](https://github.com/mapbox/mapbox-gl-js/pull/4939)
 
->>>>>>> e6a5162a
 
 ## 0.39.1 (July 24, 2017)
 
