import {SourceCache} from './source_cache';
import {Map} from '../ui/map';
import {Source, addSourceType} from './source';
import {Tile} from './tile';
import {OverscaledTileID} from './tile_id';
import {LngLat} from '../geo/lng_lat';
import Point from '@mapbox/point-geometry';
import {Event, ErrorEvent, Evented} from '../util/evented';
import {extend} from '../util/util';
import {browser} from '../util/browser';
import {Dispatcher} from '../util/dispatcher';
import {TileBounds} from './tile_bounds';
import {sleep} from '../util/test/util';
import {TileCache} from './tile_cache';
import {MercatorTransform} from '../geo/projection/mercator_transform';

class SourceMock extends Evented implements Source {
    id: string;
    minzoom: number;
    maxzoom: number;
    hasTile: (tileID: OverscaledTileID) => boolean;
    sourceOptions: any;
    type: string;
    tileSize: number;

    constructor(id: string, sourceOptions: any, _dispatcher: Dispatcher, eventedParent: Evented) {
        super();
        this.id = id;
        this.minzoom = 0;
        this.maxzoom = 22;
        extend(this, sourceOptions);
        this.sourceOptions = sourceOptions;
        this.setEventedParent(eventedParent);
        if (sourceOptions.hasTile) {
            this.hasTile = sourceOptions.hasTile;
        }
    }
    loadTile(tile: Tile): Promise<void> {
        if (this.sourceOptions.expires) {
            tile.setExpiryData({
                expires: this.sourceOptions.expires
            });
        }
        return sleep(0);
    }
    loaded() {
        return true;
    }
    onAdd() {
        if (this.sourceOptions.noLoad) return;
        if (this.sourceOptions.error) {
            this.fire(new ErrorEvent(this.sourceOptions.error));
        } else {
            this.fire(new Event('data', {dataType: 'source', sourceDataType: 'metadata'}));
        }
    }
    async abortTile() {}
    async unloadTile() {}
    serialize() {}
    hasTransition(): boolean {
        return false;
    }
}

// Add a mocked source type for use in these tests
function createSource(id: string, sourceOptions: any, _dispatcher: any, eventedParent: Evented) {
    // allow tests to override mocked methods/properties by providing
    // them in the source definition object that's given to Source.create()
    const source = new SourceMock(id, sourceOptions, _dispatcher, eventedParent);

    return source;
}

addSourceType('mock-source-type', createSource as any);

function createSourceCache(options?, used?) {
    const sc = new SourceCache('id', extend({
        tileSize: 512,
        minzoom: 0,
        maxzoom: 14,
        type: 'mock-source-type'
    }, options), {} as Dispatcher);
    const scWithTestLogic = extend(sc, {
        used: typeof used === 'boolean' ? used : true,
        addTile(tileID: OverscaledTileID): Tile {
            return this._addTile(tileID);
        },
        getCache(): TileCache {
            return this._cache;
        },
        getTiles(): { [_: string]: Tile } {
            return this._tiles;
        },
        updateLoadedSiblingTileCache(): void {
            this._updateLoadedSiblingTileCache();
        }
    });
    return scWithTestLogic;
}

afterEach(() => {
    jest.clearAllMocks();
});

describe('SourceCache#addTile', () => {
    test('loads tile when uncached', () => new Promise<void>(done => {
        const tileID = new OverscaledTileID(0, 0, 0, 0, 0);
        const sourceCache = createSourceCache();
        sourceCache._source.loadTile = async (tile) => {
            expect(tile.tileID).toEqual(tileID);
            expect(tile.uses).toBe(0);
            done();
        };
        sourceCache.onAdd(undefined);
        sourceCache._addTile(tileID);
    }));

    test('adds tile when uncached', () => new Promise<void>(done => {
        const tileID = new OverscaledTileID(0, 0, 0, 0, 0);
        const sourceCache = createSourceCache({}).on('dataloading', (data) => {
            expect(data.tile.tileID).toEqual(tileID);
            expect(data.tile.uses).toBe(1);
            done();
        });
        sourceCache.onAdd(undefined);
        sourceCache._addTile(tileID);
    }));

    test('updates feature state on added uncached tile', () => new Promise<void>(done => {
        const tileID = new OverscaledTileID(0, 0, 0, 0, 0);
        let updateFeaturesSpy;
        const sourceCache = createSourceCache({});
        sourceCache._source.loadTile = async (tile) => {
            sourceCache.on('data', () => {
                expect(updateFeaturesSpy).toHaveBeenCalledTimes(1);
                done();
            });
            updateFeaturesSpy = jest.spyOn(tile, 'setFeatureState');
            tile.state = 'loaded';
        };
        sourceCache.onAdd(undefined);
        sourceCache._addTile(tileID);
    }));

    test('uses cached tile', () => {
        const tileID = new OverscaledTileID(0, 0, 0, 0, 0);
        let load = 0,
            add = 0;

        const sourceCache = createSourceCache({});
        sourceCache._source.loadTile = async (tile) => {
            tile.state = 'loaded';
            load++;
        };
        sourceCache.on('dataloading', () => { add++; });

        const tr = new MercatorTransform();
        tr.resize(512, 512);
        sourceCache.updateCacheSize(tr);
        sourceCache._addTile(tileID);
        sourceCache._removeTile(tileID.key);
        sourceCache._addTile(tileID);

        expect(load).toBe(1);
        expect(add).toBe(1);

    });

    test('updates feature state on cached tile', () => {
        const tileID = new OverscaledTileID(0, 0, 0, 0, 0);

        const sourceCache = createSourceCache({});
        sourceCache._source.loadTile = async (tile) => {
            tile.state = 'loaded';
        };

        const tr = new MercatorTransform();
        tr.resize(512, 512);
        sourceCache.updateCacheSize(tr);

        const tile = sourceCache._addTile(tileID);
        const updateFeaturesSpy = jest.spyOn(tile, 'setFeatureState');

        sourceCache._removeTile(tileID.key);
        sourceCache._addTile(tileID);

        expect(updateFeaturesSpy).toHaveBeenCalledTimes(1);

    });

    test('moves timers when adding tile from cache', () => {
        const tileID = new OverscaledTileID(0, 0, 0, 0, 0);
        const time = new Date();
        time.setSeconds(time.getSeconds() + 5);

        const sourceCache = createSourceCache();
        sourceCache._setTileReloadTimer = (id) => {
            sourceCache._timers[id] = setTimeout(() => {}, 0);
        };
        sourceCache._source.loadTile = async (tile) => {
            tile.state = 'loaded';
            tile.getExpiryTimeout = () => 1000 * 60;
            sourceCache._setTileReloadTimer(tileID.key, tile);
        };

        const tr = new MercatorTransform();
        tr.resize(512, 512);
        sourceCache.updateCacheSize(tr);

        const id = tileID.key;
        expect(sourceCache._timers[id]).toBeFalsy();
        expect(sourceCache._cache.has(tileID)).toBeFalsy();

        sourceCache._addTile(tileID);

        expect(sourceCache._timers[id]).toBeTruthy();
        expect(sourceCache._cache.has(tileID)).toBeFalsy();

        sourceCache._removeTile(tileID.key);

        expect(sourceCache._timers[id]).toBeFalsy();
        expect(sourceCache._cache.has(tileID)).toBeTruthy();

        sourceCache._addTile(tileID);

        expect(sourceCache._timers[id]).toBeTruthy();
        expect(sourceCache._cache.has(tileID)).toBeFalsy();

    });

    test('does not reuse wrapped tile', () => {
        const tileID = new OverscaledTileID(0, 0, 0, 0, 0);
        let load = 0,
            add = 0;

        const sourceCache = createSourceCache();
        sourceCache._source.loadTile = async (tile) => {
            tile.state = 'loaded';
            load++;
        };
        sourceCache.on('dataloading', () => { add++; });

        const t1 = sourceCache._addTile(tileID);
        const t2 = sourceCache._addTile(new OverscaledTileID(0, 1, 0, 0, 0));

        expect(load).toBe(2);
        expect(add).toBe(2);
        expect(t1).not.toBe(t2);

    });

    test('should load tiles with identical overscaled Z but different canonical Z', () => {
        const sourceCache = createSourceCache();

        const tileIDs = [
            new OverscaledTileID(1, 0, 0, 0, 0),
            new OverscaledTileID(1, 0, 1, 0, 0),
            new OverscaledTileID(1, 0, 1, 1, 0),
            new OverscaledTileID(1, 0, 1, 0, 1),
            new OverscaledTileID(1, 0, 1, 1, 1)
        ];

        for (let i = 0; i < tileIDs.length; i++)
            sourceCache._addTile(tileIDs[i]);

        for (let i = 0; i < tileIDs.length; i++) {
            const id = tileIDs[i];
            const key = id.key;

            expect(sourceCache._tiles[key]).toBeTruthy();
            expect(sourceCache._tiles[key].tileID).toEqual(id);
        }

    });
});

describe('SourceCache#removeTile', () => {
    test('removes tile', () => new Promise<void>(done => {
        const tileID = new OverscaledTileID(0, 0, 0, 0, 0);
        const sourceCache = createSourceCache({});
        sourceCache._addTile(tileID);
        sourceCache.on('data', () => {
            sourceCache._removeTile(tileID.key);
            expect(sourceCache._tiles[tileID.key]).toBeFalsy();
            done();
        });
    }));

    test('caches (does not unload) loaded tile', () => {
        const tileID = new OverscaledTileID(0, 0, 0, 0, 0);
        const sourceCache = createSourceCache();
        sourceCache._source.loadTile = async (tile) => {
            tile.state = 'loaded';
        };
        sourceCache._source.unloadTile = jest.fn();

        const tr = new MercatorTransform();
        tr.resize(512, 512);
        sourceCache.updateCacheSize(tr);

        sourceCache._addTile(tileID);
        sourceCache._removeTile(tileID.key);

        expect(sourceCache._source.unloadTile).not.toHaveBeenCalled();
    });

    test('aborts and unloads unfinished tile', () => {
        const tileID = new OverscaledTileID(0, 0, 0, 0, 0);
        let abort = 0,
            unload = 0;

        const sourceCache = createSourceCache();
        sourceCache._source.abortTile = async (tile) => {
            expect(tile.tileID).toEqual(tileID);
            abort++;
        };
        sourceCache._source.unloadTile = async (tile) => {
            expect(tile.tileID).toEqual(tileID);
            unload++;
        };

        sourceCache._addTile(tileID);
        sourceCache._removeTile(tileID.key);

        expect(abort).toBe(1);
        expect(unload).toBe(1);

    });

    test('_tileLoaded after _removeTile skips tile.added', () => {
        const tileID = new OverscaledTileID(0, 0, 0, 0, 0);

        const sourceCache = createSourceCache();
        sourceCache._source.loadTile = async () => {
            sourceCache._removeTile(tileID.key);
        };
        sourceCache.map = {painter: {crossTileSymbolIndex: '', tileExtentVAO: {}}} as any;

        sourceCache._addTile(tileID);
    });

    test('fires dataabort event', async () => {
        const sourceCache = createSourceCache();
        sourceCache._source.loadTile = () => {
            // Do not call back in order to make sure the tile is removed before it is loaded.
            return new Promise(() => {});
        };
        const tileID = new OverscaledTileID(0, 0, 0, 0, 0);
        const tile = sourceCache._addTile(tileID);
        const abortPromise = sourceCache.once('dataabort');
        sourceCache._removeTile(tileID.key);
        const event = await abortPromise;
        expect(event.dataType).toBe('source');
        expect(event.tile).toBe(tile);
        expect(event.coord).toBe(tileID);
    });

    test('does not fire dataabort event when the tile has already been loaded', () => {
        const sourceCache = createSourceCache();
        sourceCache._source.loadTile = async (tile) => {
            tile.state = 'loaded';
        };
        const tileID = new OverscaledTileID(0, 0, 0, 0, 0);
        sourceCache._addTile(tileID);
        const onAbort = jest.fn();
        sourceCache.once('dataabort', onAbort);
        sourceCache._removeTile(tileID.key);
        expect(onAbort).toHaveBeenCalledTimes(0);
    });

    test('does not fire data event when the tile has already been aborted', () => {
        const onData = jest.fn();
        const sourceCache = createSourceCache();
        sourceCache._source.loadTile = async (tile) => {
            sourceCache.once('dataabort', () => {
                tile.state = 'loaded';
                expect(onData).toHaveBeenCalledTimes(0);
            });
        };
        sourceCache.once('data', onData);
        const tileID = new OverscaledTileID(0, 0, 0, 0, 0);
        sourceCache._addTile(tileID);
        sourceCache._removeTile(tileID.key);
    });

});

describe('SourceCache / Source lifecycle', () => {
    test('does not fire load or change before source load event', () => new Promise<void>((done) => {
        const sourceCache = createSourceCache({noLoad: true})
            .on('data', () => { throw new Error('test failed: data event fired'); });
        sourceCache.onAdd(undefined);
        setTimeout(() => done(), 1);
    }));

    test('forward load event', () => new Promise<void>(done => {
        const sourceCache = createSourceCache({}).on('data', (e) => {
            if (e.sourceDataType === 'metadata') done();
        });
        sourceCache.onAdd(undefined);
    }));

    test('forward change event', () => new Promise<void>(done => {
        const sourceCache = createSourceCache().on('data', (e) => {
            if (e.sourceDataType === 'metadata') done();
        });
        sourceCache.onAdd(undefined);
        sourceCache.getSource().fire(new Event('data'));
    }));

    test('forward error event', () => new Promise<void>(done => {
        const sourceCache = createSourceCache({error: 'Error loading source'}).on('error', (err) => {
            expect(err.error).toBe('Error loading source');
            done();
        });
        sourceCache.onAdd(undefined);
    }));

    test('suppress 404 errors', () => {
        const sourceCache = createSourceCache({status: 404, message: 'Not found'})
            .on('error', () => { throw new Error('test failed: error event fired'); });
        sourceCache.onAdd(undefined);
    });

    test('loaded() true after source error', () => new Promise<void>(done => {
        const sourceCache = createSourceCache({error: 'Error loading source'}).on('error', () => {
            expect(sourceCache.loaded()).toBeTruthy();
            done();
        });
        sourceCache.onAdd(undefined);
    }));

<<<<<<< HEAD
    test('loaded() true after tile error', done => {
        const transform = new MercatorTransform();
=======
    test('loaded() true after tile error', () => new Promise<void>(done => {
        const transform = new Transform();
>>>>>>> 718e0cbe
        transform.resize(511, 511);
        transform.setZoom(0);
        const sourceCache = createSourceCache();
        sourceCache._source.loadTile = async () => {
            throw new Error('Error loading tile');
        };
        sourceCache.on('data', (e) => {
            if (e.dataType === 'source' && e.sourceDataType === 'metadata') {
                sourceCache.update(transform);
            }
        }).on('error', () => {
            expect(sourceCache.loaded()).toBeTruthy();
            done();
        });

        sourceCache.onAdd(undefined);
    }));

    test('loaded() false after source begins loading following error', () => new Promise<void>(done => {
        const sourceCache = createSourceCache({error: 'Error loading source'}).on('error', () => {
            sourceCache.on('dataloading', () => {
                expect(sourceCache.loaded()).toBeFalsy();
                done();
            });
            sourceCache.getSource().fire(new Event('dataloading'));
        });

        sourceCache.onAdd(undefined);
    }));

    test('loaded() false when error occurs while source is not loaded', () => new Promise<void>(done => {
        const sourceCache = createSourceCache({
            error: 'Error loading source',

            loaded() {
                return false;
            }
        }).on('error', () => {
            expect(sourceCache.loaded()).toBeFalsy();
            done();
        });

        sourceCache.onAdd(undefined);
    }));

    test('reloads tiles after a data event where source is updated', () => {
        const transform = new MercatorTransform();
        transform.resize(511, 511);
        transform.setZoom(0);

        const expected = [new OverscaledTileID(0, 0, 0, 0, 0).key, new OverscaledTileID(0, 0, 0, 0, 0).key];
        expect.assertions(expected.length);

        const sourceCache = createSourceCache();
        sourceCache._source.loadTile = async (tile) => {
            expect(tile.tileID.key).toBe(expected.shift());
            tile.state = 'loaded';
        };

        sourceCache.on('data', (e) => {
            if (e.dataType === 'source' && e.sourceDataType === 'metadata') {
                sourceCache.update(transform);
                sourceCache.getSource().fire(new Event('data', {dataType: 'source', sourceDataType: 'content'}));
            }
        });

        sourceCache.onAdd(undefined);
    });

    test('does not reload errored tiles', () => {
        const transform = new MercatorTransform();
        transform.resize(511, 511);
        transform.setZoom(1);

        const sourceCache = createSourceCache();
        sourceCache._source.loadTile = async (tile) => {
            // this transform will try to load the four tiles at z1 and a single z0 tile
            // we only expect _reloadTile to be called with the 'loaded' z0 tile
            tile.state = tile.tileID.canonical.z === 1 ? 'errored' : 'loaded';
        };

        const reloadTileSpy = jest.spyOn(sourceCache, '_reloadTile');
        sourceCache.on('data', (e) => {
            if (e.dataType === 'source' && e.sourceDataType === 'metadata') {
                sourceCache.update(transform);
                sourceCache.getSource().fire(new Event('data', {dataType: 'source', sourceDataType: 'content'}));
            }
        });
        sourceCache.onAdd(undefined);
        // we expect the source cache to have five tiles, but only to have reloaded one
        expect(Object.keys(sourceCache._tiles)).toHaveLength(5);
        expect(reloadTileSpy).toHaveBeenCalledTimes(1);

    });

});

describe('SourceCache#update', () => {
<<<<<<< HEAD
    test('loads no tiles if used is false', done => {
        const transform = new MercatorTransform();
=======
    test('loads no tiles if used is false', () => new Promise<void>(done => {
        const transform = new Transform();
>>>>>>> 718e0cbe
        transform.resize(512, 512);
        transform.setZoom(0);

        const sourceCache = createSourceCache({}, false);
        sourceCache.on('data', (e) => {
            if (e.sourceDataType === 'metadata') {
                sourceCache.update(transform);
                expect(sourceCache.getIds()).toEqual([]);
                done();
            }
        });
        sourceCache.onAdd(undefined);
    }));

<<<<<<< HEAD
    test('loads covering tiles', done => {
        const transform = new MercatorTransform();
=======
    test('loads covering tiles', () => new Promise<void>(done => {
        const transform = new Transform();
>>>>>>> 718e0cbe
        transform.resize(511, 511);
        transform.setZoom(0);

        const sourceCache = createSourceCache({});
        sourceCache.on('data', (e) => {
            if (e.sourceDataType === 'metadata') {
                sourceCache.update(transform);
                expect(sourceCache.getIds()).toEqual([new OverscaledTileID(0, 0, 0, 0, 0).key]);
                done();
            }
        });
        sourceCache.onAdd(undefined);
    }));

<<<<<<< HEAD
    test('respects Source#hasTile method if it is present', done => {
        const transform = new MercatorTransform();
=======
    test('respects Source#hasTile method if it is present', () => new Promise<void>(done => {
        const transform = new Transform();
>>>>>>> 718e0cbe
        transform.resize(511, 511);
        transform.setZoom(1);

        const sourceCache = createSourceCache({
            hasTile: (coord) => (coord.canonical.x !== 0)
        });
        sourceCache.on('data', (e) => {
            if (e.sourceDataType === 'metadata') {
                sourceCache.update(transform);
                expect(sourceCache.getIds().sort()).toEqual([
                    new OverscaledTileID(1, 0, 1, 1, 0).key,
                    new OverscaledTileID(1, 0, 1, 1, 1).key
                ].sort());
                done();
            }
        });
        sourceCache.onAdd(undefined);
    }));

<<<<<<< HEAD
    test('removes unused tiles', done => {
        const transform = new MercatorTransform();
=======
    test('removes unused tiles', () => new Promise<void>(done => {
        const transform = new Transform();
>>>>>>> 718e0cbe
        transform.resize(511, 511);
        transform.setZoom(0);

        const sourceCache = createSourceCache();
        sourceCache._source.loadTile = async (tile) => {
            tile.state = 'loaded';
        };

        sourceCache.on('data', (e) => {
            if (e.sourceDataType === 'metadata') {
                sourceCache.update(transform);
                expect(sourceCache.getIds()).toEqual([new OverscaledTileID(0, 0, 0, 0, 0).key]);

                transform.setZoom(1);
                sourceCache.update(transform);

                expect(sourceCache.getIds()).toEqual([
                    new OverscaledTileID(1, 0, 1, 1, 1).key,
                    new OverscaledTileID(1, 0, 1, 0, 1).key,
                    new OverscaledTileID(1, 0, 1, 1, 0).key,
                    new OverscaledTileID(1, 0, 1, 0, 0).key
                ]);
                done();
            }
        });

        sourceCache.onAdd(undefined);
    }));

<<<<<<< HEAD
    test('retains parent tiles for pending children', done => {
        const transform = new MercatorTransform();
=======
    test('retains parent tiles for pending children', () => new Promise<void>(done => {
        const transform = new Transform();
>>>>>>> 718e0cbe
        (transform as any)._test = 'retains';
        transform.resize(511, 511);
        transform.setZoom(0);

        const sourceCache = createSourceCache();
        sourceCache._source.loadTile = async (tile) => {
            tile.state = (tile.tileID.key === new OverscaledTileID(0, 0, 0, 0, 0).key) ? 'loaded' : 'loading';
        };

        sourceCache.on('data', (e) => {
            if (e.sourceDataType === 'metadata') {
                sourceCache.update(transform);
                expect(sourceCache.getIds()).toEqual([new OverscaledTileID(0, 0, 0, 0, 0).key]);

                transform.setZoom(1);
                sourceCache.update(transform);

                expect(sourceCache.getIds()).toEqual([
                    new OverscaledTileID(0, 0, 0, 0, 0).key,
                    new OverscaledTileID(1, 0, 1, 1, 1).key,
                    new OverscaledTileID(1, 0, 1, 0, 1).key,
                    new OverscaledTileID(1, 0, 1, 1, 0).key,
                    new OverscaledTileID(1, 0, 1, 0, 0).key
                ]);
                done();
            }
        });
        sourceCache.onAdd(undefined);
    }));

<<<<<<< HEAD
    test('retains parent tiles for pending children (wrapped)', done => {
        const transform = new MercatorTransform();
=======
    test('retains parent tiles for pending children (wrapped)', () => new Promise<void>(done => {
        const transform = new Transform();
>>>>>>> 718e0cbe
        transform.resize(511, 511);
        transform.setZoom(0);
        transform.setCenter(new LngLat(360, 0));

        const sourceCache = createSourceCache();
        sourceCache._source.loadTile = async (tile) => {
            tile.state = (tile.tileID.key === new OverscaledTileID(0, 1, 0, 0, 0).key) ? 'loaded' : 'loading';
        };

        sourceCache.on('data', (e) => {
            if (e.sourceDataType === 'metadata') {
                sourceCache.update(transform);
                expect(sourceCache.getIds()).toEqual([new OverscaledTileID(0, 1, 0, 0, 0).key]);

                transform.setZoom(1);
                sourceCache.update(transform);

                expect(sourceCache.getIds()).toEqual([
                    new OverscaledTileID(0, 1, 0, 0, 0).key,
                    new OverscaledTileID(1, 1, 1, 1, 1).key,
                    new OverscaledTileID(1, 1, 1, 0, 1).key,
                    new OverscaledTileID(1, 1, 1, 1, 0).key,
                    new OverscaledTileID(1, 1, 1, 0, 0).key
                ]);
                done();
            }
        });
        sourceCache.onAdd(undefined);
    }));

<<<<<<< HEAD
    test('retains covered child tiles while parent tile is fading in', done => {
        const transform = new MercatorTransform();
=======
    test('retains covered child tiles while parent tile is fading in', () => new Promise<void>(done => {
        const transform = new Transform();
>>>>>>> 718e0cbe
        transform.resize(511, 511);
        transform.setZoom(2);

        const sourceCache = createSourceCache();
        sourceCache._source.loadTile = async (tile) => {
            tile.timeAdded = Infinity;
            tile.state = 'loaded';
            tile.registerFadeDuration(100);
        };

        (sourceCache._source as any).type = 'raster';

        sourceCache.on('data', (e) => {
            if (e.sourceDataType === 'metadata') {
                sourceCache.update(transform);
                expect(sourceCache.getIds()).toEqual([
                    new OverscaledTileID(2, 0, 2, 2, 2).key,
                    new OverscaledTileID(2, 0, 2, 1, 2).key,
                    new OverscaledTileID(2, 0, 2, 2, 1).key,
                    new OverscaledTileID(2, 0, 2, 1, 1).key
                ]);

                transform.setZoom(0);
                sourceCache.update(transform);

                expect(sourceCache.getRenderableIds()).toHaveLength(5);
                done();
            }
        });
        sourceCache.onAdd(undefined);
    }));

<<<<<<< HEAD
    test('retains a parent tile for fading even if a tile is partially covered by children', done => {
        const transform = new MercatorTransform();
=======
    test('retains a parent tile for fading even if a tile is partially covered by children', () => new Promise<void>(done => {
        const transform = new Transform();
>>>>>>> 718e0cbe
        transform.resize(511, 511);
        transform.setZoom(0);

        const sourceCache = createSourceCache();
        sourceCache._source.loadTile = async (tile) => {
            tile.timeAdded = Infinity;
            tile.state = 'loaded';
            tile.registerFadeDuration(100);
        };

        (sourceCache._source as any).type = 'raster';

        sourceCache.on('data', (e) => {
            if (e.sourceDataType === 'metadata') {
                sourceCache.update(transform);

                transform.setZoom(2);
                sourceCache.update(transform);

                transform.setZoom(1);
                sourceCache.update(transform);

                expect(sourceCache._coveredTiles[(new OverscaledTileID(0, 0, 0, 0, 0).key)]).toBe(true);
                done();
            }
        });
        sourceCache.onAdd(undefined);
    }));

<<<<<<< HEAD
    test('retain children for fading fadeEndTime is 0 (added but registerFadeDuration() is not called yet)', done => {
        const transform = new MercatorTransform();
=======
    test('retain children for fading fadeEndTime is 0 (added but registerFadeDuration() is not called yet)', () => new Promise<void>(done => {
        const transform = new Transform();
>>>>>>> 718e0cbe
        transform.resize(511, 511);
        transform.setZoom(1);

        const sourceCache = createSourceCache();
        sourceCache._source.loadTile = async (tile) => {
            // not setting fadeEndTime because class Tile default is 0, and need to be tested
            tile.timeAdded = Date.now();
            tile.state = 'loaded';
        };

        (sourceCache._source as any).type = 'raster';

        sourceCache.on('data', (e) => {
            if (e.sourceDataType === 'metadata') {
                sourceCache.update(transform);

                transform.setZoom(0);
                sourceCache.update(transform);

                expect(sourceCache.getRenderableIds()).toHaveLength(5);
                done();
            }
        });
        sourceCache.onAdd(undefined);
    }));

<<<<<<< HEAD
    test('retains children when tile.fadeEndTime is in the future', done => {
        const transform = new MercatorTransform();
=======
    test('retains children when tile.fadeEndTime is in the future', () => new Promise<void>(done => {
        const transform = new Transform();
>>>>>>> 718e0cbe
        transform.resize(511, 511);
        transform.setZoom(1);

        const fadeTime = 100;

        const start = Date.now();
        let time = start;
        jest.spyOn(browser, 'now').mockImplementation(() => time);

        const sourceCache = createSourceCache();
        sourceCache._source.loadTile = async (tile) => {
            tile.timeAdded = browser.now();
            tile.state = 'loaded';
            tile.fadeEndTime = browser.now() + fadeTime;
        };

        (sourceCache._source as any).type = 'raster';

        sourceCache.on('data', (e) => {
            if (e.sourceDataType === 'metadata') {
                // load children
                sourceCache.update(transform);

                transform.setZoom(0);
                sourceCache.update(transform);

                expect(sourceCache.getRenderableIds()).toHaveLength(5);

                time = start + 98;
                sourceCache.update(transform);
                expect(sourceCache.getRenderableIds()).toHaveLength(5);

                time = start + fadeTime + 1;
                sourceCache.update(transform);
                expect(sourceCache.getRenderableIds()).toHaveLength(1);
                done();
            }
        });

        sourceCache.onAdd(undefined);
    }));

<<<<<<< HEAD
    test('retains overscaled loaded children', done => {
        const transform = new MercatorTransform();
=======
    test('retains overscaled loaded children', () => new Promise<void>(done => {
        const transform = new Transform();
>>>>>>> 718e0cbe
        transform.resize(511, 511);
        transform.setZoom(16);

        // use slightly offset center so that sort order is better defined
        transform.setCenter(new LngLat(-0.001, 0.001));

        const sourceCache = createSourceCache({reparseOverscaled: true});
        sourceCache._source.loadTile = async (tile) => {
            tile.state = tile.tileID.overscaledZ === 16 ? 'loaded' : 'loading';
        };

        sourceCache.on('data', (e) => {
            if (e.sourceDataType === 'metadata') {
                sourceCache.update(transform);
                expect(sourceCache.getRenderableIds()).toEqual([
                    new OverscaledTileID(16, 0, 14, 8192, 8192).key,
                    new OverscaledTileID(16, 0, 14, 8191, 8192).key,
                    new OverscaledTileID(16, 0, 14, 8192, 8191).key,
                    new OverscaledTileID(16, 0, 14, 8191, 8191).key
                ]);

                transform.setZoom(15);
                sourceCache.update(transform);

                expect(sourceCache.getRenderableIds()).toEqual([
                    new OverscaledTileID(16, 0, 14, 8192, 8192).key,
                    new OverscaledTileID(16, 0, 14, 8191, 8192).key,
                    new OverscaledTileID(16, 0, 14, 8192, 8191).key,
                    new OverscaledTileID(16, 0, 14, 8191, 8191).key
                ]);
                done();
            }
        });
        sourceCache.onAdd(undefined);
    }));

    test('reassigns tiles for large jumps in longitude', () => new Promise<void>(done => {

        const transform = new MercatorTransform();
        transform.resize(511, 511);
        transform.setZoom(0);

        const sourceCache = createSourceCache({});
        sourceCache.on('data', (e) => {
            if (e.sourceDataType === 'metadata') {
                transform.setCenter(new LngLat(360, 0));
                const tileID = new OverscaledTileID(0, 1, 0, 0, 0);
                sourceCache.update(transform);
                expect(sourceCache.getIds()).toEqual([tileID.key]);
                const tile = sourceCache.getTile(tileID);

                transform.setCenter(new LngLat(0, 0));
                const wrappedTileID = new OverscaledTileID(0, 0, 0, 0, 0);
                sourceCache.update(transform);
                expect(sourceCache.getIds()).toEqual([wrappedTileID.key]);
                expect(sourceCache.getTile(wrappedTileID)).toBe(tile);
                done();
            }
        });
        sourceCache.onAdd(undefined);
    }));

});

describe('SourceCache#_updateRetainedTiles', () => {

    test('loads ideal tiles if they exist', () => {
        const stateCache = {};
        const sourceCache = createSourceCache();
        sourceCache._source.loadTile = async (tile) => {
            tile.state = stateCache[tile.tileID.key] || 'errored';
        };

        const getTileSpy = jest.spyOn(sourceCache, 'getTile');
        const idealTile = new OverscaledTileID(1, 0, 1, 1, 1);
        stateCache[idealTile.key] = 'loaded';
        sourceCache._updateRetainedTiles([idealTile], 1);
        expect(getTileSpy).not.toHaveBeenCalled();
        expect(sourceCache.getIds()).toEqual([idealTile.key]);
    });

    test('retains all loaded children ', () => {
        const sourceCache = createSourceCache();
        sourceCache._source.loadTile = async (tile) => {
            tile.state = 'errored';
        };

        const idealTile = new OverscaledTileID(3, 0, 3, 1, 2);
        sourceCache._tiles[idealTile.key] = new Tile(idealTile, undefined);
        sourceCache._tiles[idealTile.key].state = 'errored';

        const loadedChildren = [
            new OverscaledTileID(4, 0, 4, 2, 4),
            new OverscaledTileID(4, 0, 4, 3, 4),
            new OverscaledTileID(4, 0, 4, 2, 5),
            new OverscaledTileID(5, 0, 5, 6, 10),
            new OverscaledTileID(5, 0, 5, 7, 10),
            new OverscaledTileID(5, 0, 5, 6, 11),
            new OverscaledTileID(5, 0, 5, 7, 11)
        ];

        for (const t of loadedChildren) {
            sourceCache._tiles[t.key] = new Tile(t, undefined);
            sourceCache._tiles[t.key].state = 'loaded';
        }

        const retained = sourceCache._updateRetainedTiles([idealTile], 3);
        expect(Object.keys(retained).sort()).toEqual([
            // parents are requested because ideal ideal tile is not completely covered by
            // loaded child tiles
            new OverscaledTileID(0, 0, 0, 0, 0),
            new OverscaledTileID(2, 0, 2, 0, 1),
            new OverscaledTileID(1, 0, 1, 0, 0),
            idealTile
        ].concat(loadedChildren).map(t => t.key).sort());

    });

    test('adds parent tile if ideal tile errors and no child tiles are loaded', () => {
        const stateCache = {};
        const sourceCache = createSourceCache();
        sourceCache._source.loadTile = async (tile) => {
            tile.state = stateCache[tile.tileID.key] || 'errored';
        };

        jest.spyOn(sourceCache, '_addTile');
        const getTileSpy = jest.spyOn(sourceCache, 'getTile');

        const idealTiles = [new OverscaledTileID(1, 0, 1, 1, 1), new OverscaledTileID(1, 0, 1, 0, 1)];
        stateCache[idealTiles[0].key] = 'loaded';
        const retained = sourceCache._updateRetainedTiles(idealTiles, 1);
        expect(getTileSpy.mock.calls.map((c) => { return c[0]; })).toEqual([
            // when child tiles aren't found, check and request parent tile
            new OverscaledTileID(0, 0, 0, 0, 0)
        ]);

        // retained tiles include all ideal tiles and any parents that were loaded to cover
        // non-existant tiles
        expect(retained).toEqual({
            // 1/0/1
            '211': new OverscaledTileID(1, 0, 1, 0, 1),
            // 1/1/1
            '311': new OverscaledTileID(1, 0, 1, 1, 1),
            // parent
            '000': new OverscaledTileID(0, 0, 0, 0, 0)
        });
    });

    test('don\'t use wrong parent tile', () => {
        const sourceCache = createSourceCache();
        sourceCache._source.loadTile = async (tile) => {
            tile.state = 'errored';
        };

        const idealTile = new OverscaledTileID(2, 0, 2, 0, 0);
        sourceCache._tiles[idealTile.key] = new Tile(idealTile, undefined);
        sourceCache._tiles[idealTile.key].state = 'errored';

        sourceCache._tiles[new OverscaledTileID(1, 0, 1, 1, 0).key] = new Tile(new OverscaledTileID(1, 0, 1, 1, 0), undefined);
        sourceCache._tiles[new OverscaledTileID(1, 0, 1, 1, 0).key].state = 'loaded';

        const addTileSpy = jest.spyOn(sourceCache, '_addTile');
        const getTileSpy = jest.spyOn(sourceCache, 'getTile');

        sourceCache._updateRetainedTiles([idealTile], 2);
        expect(getTileSpy.mock.calls.map((c) => { return c[0]; })).toEqual([
            // parents
            new OverscaledTileID(1, 0, 1, 0, 0), // not found
            new OverscaledTileID(0, 0, 0, 0, 0)  // not found
        ]);

        expect(addTileSpy.mock.calls.map((c) => { return c[0]; })).toEqual([
            // ideal tile
            new OverscaledTileID(2, 0, 2, 0, 0),
            // parents
            new OverscaledTileID(1, 0, 1, 0, 0), // not found
            new OverscaledTileID(0, 0, 0, 0, 0)  // not found
        ]);
    });

    test('use parent tile when ideal tile is not loaded', () => {
        const sourceCache = createSourceCache();
        sourceCache._source.loadTile = async (tile) => {
            tile.state = 'loading';
        };
        const idealTile = new OverscaledTileID(1, 0, 1, 0, 1);
        const parentTile = new OverscaledTileID(0, 0, 0, 0, 0);
        sourceCache._tiles[idealTile.key] = new Tile(idealTile, undefined);
        sourceCache._tiles[idealTile.key].state = 'loading';
        sourceCache._tiles[parentTile.key] = new Tile(parentTile, undefined);
        sourceCache._tiles[parentTile.key].state = 'loaded';

        const addTileSpy = jest.spyOn(sourceCache, '_addTile');
        const getTileSpy = jest.spyOn(sourceCache, 'getTile');

        const retained = sourceCache._updateRetainedTiles([idealTile], 1);

        expect(getTileSpy.mock.calls.map((c) => { return c[0]; })).toEqual([
            // parents
            new OverscaledTileID(0, 0, 0, 0, 0), // found
        ]);

        expect(retained).toEqual({
            // parent of ideal tile 0/0/0
            '000': new OverscaledTileID(0, 0, 0, 0, 0),
            // ideal tile id 1/0/1
            '211': new OverscaledTileID(1, 0, 1, 0, 1)
        });

        addTileSpy.mockClear();
        getTileSpy.mockClear();

        // now make sure we don't retain the parent tile when the ideal tile is loaded
        sourceCache._tiles[idealTile.key].state = 'loaded';
        const retainedLoaded = sourceCache._updateRetainedTiles([idealTile], 1);

        expect(getTileSpy).not.toHaveBeenCalled();
        expect(retainedLoaded).toEqual({
            // only ideal tile retained
            '211': new OverscaledTileID(1, 0, 1, 0, 1)
        });
    });

    test('don\'t load parent if all immediate children are loaded', () => {
        const sourceCache = createSourceCache();
        sourceCache._source.loadTile = async (tile) => {
            tile.state = 'loading';
        };

        const idealTile = new OverscaledTileID(2, 0, 2, 1, 1);
        const loadedTiles = [new OverscaledTileID(3, 0, 3, 2, 2), new OverscaledTileID(3, 0, 3, 3, 2), new OverscaledTileID(3, 0, 3, 2, 3), new OverscaledTileID(3, 0, 3, 3, 3)];
        loadedTiles.forEach(t => {
            sourceCache._tiles[t.key] = new Tile(t, undefined);
            sourceCache._tiles[t.key].state = 'loaded';
        });

        const getTileSpy = jest.spyOn(sourceCache, 'getTile');
        const retained = sourceCache._updateRetainedTiles([idealTile], 2);
        // parent tile isn't requested because all covering children are loaded
        expect(getTileSpy).not.toHaveBeenCalled();
        expect(Object.keys(retained)).toEqual([idealTile.key].concat(loadedTiles.map(t => t.key)));
    });

    test('prefer loaded child tiles to parent tiles', () => {
        const sourceCache = createSourceCache();
        sourceCache._source.loadTile = async (tile) => {
            tile.state = 'loading';
        };
        const idealTile = new OverscaledTileID(1, 0, 1, 0, 0);
        const loadedTiles = [new OverscaledTileID(0, 0, 0, 0, 0), new OverscaledTileID(2, 0, 2, 0, 0)];
        loadedTiles.forEach(t => {
            sourceCache._tiles[t.key] = new Tile(t, undefined);
            sourceCache._tiles[t.key].state = 'loaded';
        });

        const getTileSpy = jest.spyOn(sourceCache, 'getTile');
        let retained = sourceCache._updateRetainedTiles([idealTile], 1);
        expect(getTileSpy.mock.calls.map((c) => { return c[0]; })).toEqual([
            // parent
            new OverscaledTileID(0, 0, 0, 0, 0)
        ]);

        expect(retained).toEqual({
            // parent of ideal tile (0, 0, 0) (only partially covered by loaded child
            // tiles, so we still need to load the parent)
            '000': new OverscaledTileID(0, 0, 0, 0, 0),
            // ideal tile id (1, 0, 0)
            '011': new OverscaledTileID(1, 0, 1, 0, 0),
            // loaded child tile (2, 0, 0)
            '022': new OverscaledTileID(2, 0, 2, 0, 0)
        });

        getTileSpy.mockClear();
        // remove child tile and check that it only uses parent tile
        delete sourceCache._tiles['022'];
        retained = sourceCache._updateRetainedTiles([idealTile], 1);

        expect(retained).toEqual({
            // parent of ideal tile (0, 0, 0) (only partially covered by loaded child
            // tiles, so we still need to load the parent)
            '000': new OverscaledTileID(0, 0, 0, 0, 0),
            // ideal tile id (1, 0, 0)
            '011': new OverscaledTileID(1, 0, 1, 0, 0)
        });

    });

    test('don\'t use tiles below minzoom', () => {
        const sourceCache = createSourceCache({minzoom: 2});
        sourceCache._source.loadTile = async (tile) => {
            tile.state = 'loading';
        };
        const idealTile = new OverscaledTileID(2, 0, 2, 0, 0);
        const loadedTiles = [new OverscaledTileID(1, 0, 1, 0, 0)];
        loadedTiles.forEach(t => {
            sourceCache._tiles[t.key] = new Tile(t, undefined);
            sourceCache._tiles[t.key].state = 'loaded';
        });

        const getTileSpy = jest.spyOn(sourceCache, 'getTile');
        const retained = sourceCache._updateRetainedTiles([idealTile], 2);

        sleep(10);

        expect(getTileSpy.mock.calls.map((c) => { return c[0]; })).toEqual([]);

        expect(retained).toEqual({
            // ideal tile id (2, 0, 0)
            '022': new OverscaledTileID(2, 0, 2, 0, 0)
        });

    });

    test('use overzoomed tile above maxzoom', () => {
        const sourceCache = createSourceCache({maxzoom: 2});
        sourceCache._source.loadTile = async (tile) => {
            tile.state = 'loading';
        };
        const idealTile = new OverscaledTileID(2, 0, 2, 0, 0);

        const getTileSpy = jest.spyOn(sourceCache, 'getTile');
        const retained = sourceCache._updateRetainedTiles([idealTile], 2);

        expect(getTileSpy.mock.calls.map((c) => { return c[0]; })).toEqual([
            // overzoomed child
            new OverscaledTileID(3, 0, 2, 0, 0),
            // parents
            new OverscaledTileID(1, 0, 1, 0, 0),
            new OverscaledTileID(0, 0, 0, 0, 0)
        ]);

        expect(retained).toEqual({
            // ideal tile id (2, 0, 0)
            '022': new OverscaledTileID(2, 0, 2, 0, 0)
        });

    });

    test('don\'t ascend multiple times if a tile is not found', () => {
        const sourceCache = createSourceCache();
        sourceCache._source.loadTile = async (tile) => {
            tile.state = 'loading';
        };
        const idealTiles = [new OverscaledTileID(8, 0, 8, 0, 0), new OverscaledTileID(8, 0, 8, 1, 0)];

        const getTileSpy = jest.spyOn(sourceCache, 'getTile');
        sourceCache._updateRetainedTiles(idealTiles, 8);
        expect(getTileSpy.mock.calls.map((c) => { return c[0]; })).toEqual([
            // parent tile ascent
            new OverscaledTileID(7, 0, 7, 0, 0),
            new OverscaledTileID(6, 0, 6, 0, 0),
            new OverscaledTileID(5, 0, 5, 0, 0),
            new OverscaledTileID(4, 0, 4, 0, 0),
            new OverscaledTileID(3, 0, 3, 0, 0),
            new OverscaledTileID(2, 0, 2, 0, 0),
            new OverscaledTileID(1, 0, 1, 0, 0),
            new OverscaledTileID(0, 0, 0, 0, 0),
        ]);

        getTileSpy.mockClear();

        const loadedTiles = [new OverscaledTileID(4, 0, 4, 0, 0)];
        loadedTiles.forEach(t => {
            sourceCache._tiles[t.key] = new Tile(t, undefined);
            sourceCache._tiles[t.key].state = 'loaded';
        });

        sourceCache._updateRetainedTiles(idealTiles, 8);
        expect(getTileSpy.mock.calls.map((c) => { return c[0]; })).toEqual([
            // parent tile ascent
            new OverscaledTileID(7, 0, 7, 0, 0),
            new OverscaledTileID(6, 0, 6, 0, 0),
            new OverscaledTileID(5, 0, 5, 0, 0),
            new OverscaledTileID(4, 0, 4, 0, 0), // tile is loaded, stops ascent
        ]);

    });

    test('Retain, then cancel loading tiles when zooming in', () => {
        const sourceCache = createSourceCache();
        // Disabling pending tile canceling (thus retaining) in Map mock:
        const map = {cancelPendingTileRequestsWhileZooming: false} as Map;
        sourceCache.onAdd(map);
        sourceCache._source.loadTile = async (tile) => {
            tile.state = 'loading';
        };

        let idealTiles = [new OverscaledTileID(9, 0, 9, 0, 0), new OverscaledTileID(9, 0, 9, 1, 0)];
        sourceCache._updateRetainedTiles(idealTiles, 9);
        idealTiles = [new OverscaledTileID(10, 0, 10, 0, 0), new OverscaledTileID(10, 0, 10, 1, 0)];
        let retained = sourceCache._updateRetainedTiles(idealTiles, 10);
        expect(Object.keys(retained).sort()).toEqual([
            new OverscaledTileID(9, 0, 9, 0, 0).key,    // retained
            new OverscaledTileID(10, 0, 10, 0, 0).key,
            new OverscaledTileID(10, 0, 10, 1, 0).key
        ]);

        // Canceling pending tiles now via runtime map property:
        map.cancelPendingTileRequestsWhileZooming = true;
        retained = sourceCache._updateRetainedTiles(idealTiles, 10);
        // Parent loading tiles from z=9 not retained:
        expect(Object.keys(retained).sort()).toEqual([
            new OverscaledTileID(10, 0, 10, 0, 0).key,
            new OverscaledTileID(10, 0, 10, 1, 0).key
        ]);
    });

    test('Cancel, then retain, then cancel loading tiles when zooming in', () => {
        const sourceCache = createSourceCache();
        // Applying tile canceling default behavior in Map mock:
        const map = {cancelPendingTileRequestsWhileZooming: true} as Map;
        sourceCache.onAdd(map);
        sourceCache._source.loadTile = async (tile) => {
            tile.state = 'loading';
        };

        let idealTiles = [new OverscaledTileID(9, 0, 9, 0, 0), new OverscaledTileID(9, 0, 9, 1, 0)];
        let retained = sourceCache._updateRetainedTiles(idealTiles, 9);
        // Parent loading tiles from z=8 not retained
        expect(Object.keys(retained).sort()).toEqual(
            idealTiles.map((tile) => tile.key).sort()
        );

        idealTiles = [new OverscaledTileID(10, 0, 10, 0, 0), new OverscaledTileID(10, 0, 10, 1, 0)];
        retained = sourceCache._updateRetainedTiles(idealTiles, 10);
        // Parent loading tiles from z=9 not retained
        expect(Object.keys(retained).sort()).toEqual(
            idealTiles.map((tile) => tile.key).sort()
        );

        // Stopping tile canceling via runtime map property:
        map.cancelPendingTileRequestsWhileZooming = false;
        retained = sourceCache._updateRetainedTiles(idealTiles, 10);

        expect(Object.keys(retained).sort()).toEqual([
            new OverscaledTileID(9, 0, 9, 0, 0).key,    // retained
            new OverscaledTileID(10, 0, 10, 0, 0).key,
            new OverscaledTileID(10, 0, 10, 1, 0).key
        ]);

        // Resuming tile canceling via runtime map property:
        map.cancelPendingTileRequestsWhileZooming = true;

        const loadedTiles = idealTiles;
        loadedTiles.forEach(t => {
            sourceCache._tiles[t.key] = new Tile(t, undefined);
            sourceCache._tiles[t.key].state = 'loaded';
        });

        idealTiles = [new OverscaledTileID(11, 0, 11, 0, 0), new OverscaledTileID(11, 0, 11, 1, 0)];
        retained = sourceCache._updateRetainedTiles(idealTiles, 11);
        // Parent loaded tile in the view port from z=10 was retained
        expect(Object.keys(retained).sort()).toEqual([
            new OverscaledTileID(10, 0, 10, 0, 0).key, // Parent loaded tile
            new OverscaledTileID(11, 0, 11, 0, 0).key,
            new OverscaledTileID(11, 0, 11, 1, 0).key
        ].sort());

    });

    test('Only retain loaded child tile when zooming out', () => {
        const sourceCache = createSourceCache();
        sourceCache._source.loadTile = async (tile) => {
            tile.state = 'loading';
        };

        let idealTiles = [new OverscaledTileID(7, 0, 7, 0, 0), new OverscaledTileID(7, 0, 7, 1, 0)];
        let retained = sourceCache._updateRetainedTiles(idealTiles, 7);
        // Client tiles from z=6 not retained
        expect(Object.keys(retained).sort()).toEqual(
            idealTiles.map((tile) => tile.key).sort()
        );

        idealTiles = [new OverscaledTileID(6, 0, 6, 0, 0), new OverscaledTileID(6, 0, 6, 1, 0)];
        retained = sourceCache._updateRetainedTiles(idealTiles, 6);
        // Client tiles from z=6 not retained
        expect(Object.keys(retained).sort()).toEqual(
            idealTiles.map((tile) => tile.key).sort()
        );

        const loadedTiles = idealTiles;
        loadedTiles.forEach(t => {
            sourceCache._tiles[t.key] = new Tile(t, undefined);
            sourceCache._tiles[t.key].state = 'loaded';
        });

        idealTiles = [new OverscaledTileID(5, 0, 5, 0, 0), new OverscaledTileID(5, 0, 5, 1, 0)];
        retained = sourceCache._updateRetainedTiles(idealTiles, 5);
        // Child loaded tile in the view port from z=6 was retained
        expect(Object.keys(retained).sort()).toEqual([
            new OverscaledTileID(6, 0, 6, 0, 0).key,
            new OverscaledTileID(6, 0, 6, 1, 0).key,
            new OverscaledTileID(5, 0, 5, 0, 0).key,
            new OverscaledTileID(5, 0, 5, 1, 0).key
        ].sort());
    });

    test('adds correct loaded parent tiles for overzoomed tiles', () => {
        const sourceCache = createSourceCache({maxzoom: 7});
        sourceCache._source.loadTile = async (tile) => {
            tile.state = 'loading';
        };
        const loadedTiles = [new OverscaledTileID(7, 0, 7, 0, 0), new OverscaledTileID(7, 0, 7, 1, 0)];
        loadedTiles.forEach(t => {
            sourceCache._tiles[t.key] = new Tile(t, undefined);
            sourceCache._tiles[t.key].state = 'loaded';
        });

        const idealTiles = [new OverscaledTileID(8, 0, 7, 0, 0), new OverscaledTileID(8, 0, 7, 1, 0)];
        const retained = sourceCache._updateRetainedTiles(idealTiles, 8);

        expect(Object.keys(retained)).toEqual([
            new OverscaledTileID(7, 0, 7, 1, 0).key,
            new OverscaledTileID(8, 0, 7, 1, 0).key,
            new OverscaledTileID(8, 0, 7, 0, 0).key,
            new OverscaledTileID(7, 0, 7, 0, 0).key
        ]);

    });

});

describe('SourceCache#clearTiles', () => {
    test('unloads tiles', () => {
        const coord = new OverscaledTileID(0, 0, 0, 0, 0);
        let abort = 0,
            unload = 0;

        const sourceCache = createSourceCache();
        sourceCache._source.abortTile = async (tile) => {
            expect(tile.tileID).toEqual(coord);
            abort++;
        };
        sourceCache._source.unloadTile = async (tile) => {
            expect(tile.tileID).toEqual(coord);
            unload++;
        };
        sourceCache.onAdd(undefined);

        sourceCache._addTile(coord);
        sourceCache.clearTiles();

        expect(abort).toBe(1);
        expect(unload).toBe(1);

    });
});

describe('SourceCache#tilesIn', () => {
    test('graceful response before source loaded', () => {
        const tr = new MercatorTransform();
        tr.resize(512, 512);
        const sourceCache = createSourceCache({noLoad: true});
        sourceCache.transform = tr;
        sourceCache.onAdd(undefined);
        expect(sourceCache.tilesIn([
            new Point(0, 0),
            new Point(512, 256)
        ], 10, true)).toEqual([]);

    });

    function round(queryGeometry) {
        return queryGeometry.map((p) => {
            return p.round();
        });
    }

<<<<<<< HEAD
    test('regular tiles', done => {
        const transform = new MercatorTransform();
=======
    test('regular tiles', () => new Promise<void>(done => {
        const transform = new Transform();
>>>>>>> 718e0cbe
        transform.resize(512, 512);
        transform.setZoom(1);
        transform.setCenter(new LngLat(0, 1));

        const sourceCache = createSourceCache();
        sourceCache._source.loadTile = async (tile) => {
            tile.state = 'loaded';
        };

        sourceCache.on('data', (e) => {
            if (e.sourceDataType === 'metadata') {
                sourceCache.update(transform);

                expect(sourceCache.getIds()).toEqual([
                    new OverscaledTileID(1, 0, 1, 1, 1).key,
                    new OverscaledTileID(1, 0, 1, 0, 1).key,
                    new OverscaledTileID(1, 0, 1, 1, 0).key,
                    new OverscaledTileID(1, 0, 1, 0, 0).key
                ]);

                const tiles = sourceCache.tilesIn([
                    new Point(0, 0),
                    new Point(512, 256)
                ], 1, true);

                tiles.sort((a, b) => { return a.tile.tileID.canonical.x - b.tile.tileID.canonical.x; });
                tiles.forEach((result) => { delete result.tile.uid; });

                expect(tiles[0].tile.tileID.key).toBe('011');
                expect(tiles[0].tile.tileSize).toBe(512);
                expect(tiles[0].scale).toBe(1);
                expect(round(tiles[0].queryGeometry)).toEqual([{x: 4096, y: 4050}, {x: 12288, y: 8146}]);

                expect(tiles[1].tile.tileID.key).toBe('111');
                expect(tiles[1].tile.tileSize).toBe(512);
                expect(tiles[1].scale).toBe(1);
                expect(round(tiles[1].queryGeometry)).toEqual([{x: -4096, y: 4050}, {x: 4096, y: 8146}]);

                done();
            }
        });
        sourceCache.onAdd(undefined);
    }));

    test('reparsed overscaled tiles', () => {
        const sourceCache = createSourceCache({
            reparseOverscaled: true,
            minzoom: 1,
            maxzoom: 1,
            tileSize: 512
        });
        sourceCache._source.loadTile = async (tile) => {
            tile.state = 'loaded';
        };

        sourceCache.on('data', (e) => {
            if (e.sourceDataType === 'metadata') {
                const transform = new MercatorTransform();
                transform.resize(1024, 1024);
                transform.setZoom(2);
                transform.setCenter(new LngLat(0, 1));
                sourceCache.update(transform);

                expect(sourceCache.getIds()).toEqual([
                    new OverscaledTileID(2, 0, 1, 1, 1).key,
                    new OverscaledTileID(2, 0, 1, 0, 1).key,
                    new OverscaledTileID(2, 0, 1, 1, 0).key,
                    new OverscaledTileID(2, 0, 1, 0, 0).key
                ]);

                const tiles = sourceCache.tilesIn([
                    new Point(0, 0),
                    new Point(1024, 512)
                ], 1, true);

                tiles.sort((a, b) => { return a.tile.tileID.canonical.x - b.tile.tileID.canonical.x; });
                tiles.forEach((result) => { delete result.tile.uid; });

                expect(tiles[0].tile.tileID.key).toBe('012');
                expect(tiles[0].tile.tileSize).toBe(1024);
                expect(tiles[0].scale).toBe(1);
                expect(round(tiles[0].queryGeometry)).toEqual([{x: 4096, y: 4050}, {x: 12288, y: 8146}]);

                expect(tiles[1].tile.tileID.key).toBe('112');
                expect(tiles[1].tile.tileSize).toBe(1024);
                expect(tiles[1].scale).toBe(1);
                expect(round(tiles[1].queryGeometry)).toEqual([{x: -4096, y: 4050}, {x: 4096, y: 8146}]);

            }
        });
        sourceCache.onAdd(undefined);
    });

    test('overscaled tiles', () => new Promise<void>(done => {
        const sourceCache = createSourceCache({
            reparseOverscaled: false,
            minzoom: 1,
            maxzoom: 1,
            tileSize: 512
        });
        sourceCache._source.loadTile = async (tile) => {
            tile.state = 'loaded';
        };

        sourceCache.on('data', (e) => {
            if (e.sourceDataType === 'metadata') {
                const transform = new MercatorTransform();
                transform.resize(512, 512);
                transform.setZoom(2.0);
                sourceCache.update(transform);

                done();
            }
        });
        sourceCache.onAdd(undefined);
    }));
});

describe('source cache loaded', () => {
    test('SourceCache#loaded (no errors)', () => new Promise<void>(done => {
        const sourceCache = createSourceCache();
        sourceCache._source.loadTile = async (tile) => {
            tile.state = 'loaded';
        };

        sourceCache.on('data', (e) => {
            if (e.sourceDataType === 'metadata') {
                const tr = new MercatorTransform();
                tr.resize(512, 512);
                sourceCache.update(tr);

                const coord = new OverscaledTileID(0, 0, 0, 0, 0);
                sourceCache._addTile(coord);

                expect(sourceCache.loaded()).toBeTruthy();
                done();
            }
        });
        sourceCache.onAdd(undefined);
    }));

    test('SourceCache#loaded (with errors)', () => new Promise<void>(done => {
        const sourceCache = createSourceCache();
        sourceCache._source.loadTile = async (tile) => {
            tile.state = 'errored';
            throw new Error('Error');
        };

        sourceCache.on('data', (e) => {
            if (e.sourceDataType === 'metadata') {
                const tr = new MercatorTransform();
                tr.resize(512, 512);
                sourceCache.update(tr);

                const coord = new OverscaledTileID(0, 0, 0, 0, 0);
                sourceCache._addTile(coord);

                expect(sourceCache.loaded()).toBeTruthy();
                done();
            }
        });
        sourceCache.onAdd(undefined);
    }));

    test('SourceCache#loaded (unused)', () => new Promise<void>(done => {
        const sourceCache = createSourceCache(undefined, false);
        sourceCache._source.loadTile = async (tile) => {
            tile.state = 'errored';
            throw new Error('Error');
        };

        sourceCache.on('data', (e) => {
            if (e.sourceDataType === 'metadata') {
                expect(sourceCache.loaded()).toBeTruthy();
                done();
            }
        });
        sourceCache.onAdd(undefined);
    }));

    test('SourceCache#loaded (unusedForTerrain)', () => new Promise<void>(done => {
        const sourceCache = createSourceCache(undefined, false);
        sourceCache._source.loadTile = async (tile) => {
            tile.state = 'errored';
            throw new Error('Error');
        };
        sourceCache.usedForTerrain = false;

        sourceCache.on('data', (e) => {
            if (e.sourceDataType === 'metadata') {
                expect(sourceCache.loaded()).toBeTruthy();
                done();
            }
        });
        sourceCache.onAdd(undefined);
    }));

    test('SourceCache#loaded (not loaded when no update)', () => new Promise<void>(done => {
        const sourceCache = createSourceCache();
        sourceCache._source.loadTile = async (tile) => {
            tile.state = 'errored';
            throw new Error('Error');
        };

        sourceCache.on('data', (e) => {
            if (e.sourceDataType === 'metadata') {
                expect(sourceCache.loaded()).toBeFalsy();
                done();
            }
        });
        sourceCache.onAdd(undefined);
    }));

    test('SourceCache#loaded (on last tile load)', () => new Promise<void>(done => {
        const sourceCache = createSourceCache();
        sourceCache._source.loadTile = async (tile) => {
            tile.state = 'loading';
            return new Promise((resolve) => {
                setTimeout(() => {
                    tile.state = 'loaded';
                    resolve();
                });
            });
        };
        sourceCache._source.hasTile = function (tileID: OverscaledTileID) {
            return !this.tileBounds || this.tileBounds.contains(tileID.canonical);
        };

        const tr = new MercatorTransform();
        tr.setZoom(10);
        tr.resize(512, 512);
        const expectedTilesLoaded = 4;
        let loaded = 0;

        sourceCache.on('data', (e) => {
            if (e.sourceDataType === 'metadata') {
                expect(sourceCache.loaded()).toBeFalsy();
            } else if (e.tile !== undefined) {
                loaded += 1;
                if (sourceCache.loaded()) {
                    expect(loaded).toBe(expectedTilesLoaded);
                    done();
                }
            }
        });

        sourceCache.onAdd(undefined);
        sourceCache.update(tr);
    }));

    test('SourceCache#loaded (tiles outside bounds, idle)', () => new Promise<void>(done => {
        const japan = new TileBounds([122.74, 19.33, 149.0, 45.67]);
        const sourceCache = createSourceCache();
        sourceCache._source.loadTile = async (tile) => {
            tile.state = 'loading';
            return new Promise((resolve) => {
                setTimeout(() => {
                    tile.state = 'loaded';
                    resolve();
                });
            });
        };
        sourceCache._source.onAdd = function() {
            if (this.sourceOptions.noLoad) return;
            if (this.sourceOptions.error) {
                this.fire(new ErrorEvent(this.sourceOptions.error));
            } else {
                this.fire(new Event('data', {dataType: 'source', sourceDataType: 'metadata'}));
                this.fire(new Event('data', {dataType: 'source', sourceDataType: 'content'}));
            }
        };
        sourceCache._source.hasTile = (tileID: OverscaledTileID) => {
            return japan.contains(tileID.canonical);
        };

        sourceCache.on('data', (e) => {
            if (e.sourceDataType !== 'idle') {
                expect(sourceCache.loaded()).toBeFalsy();
                // 'idle' emission when source bounds are outside of viewport bounds
            } else {
                expect(sourceCache.loaded()).toBeTruthy();
                done();
            }
        });

        sourceCache.onAdd(undefined);
        const tr = new MercatorTransform();
        tr.setZoom(10);
        tr.resize(512, 512);
        sourceCache.update(tr);
    }));
});

describe('source cache get ids', () => {
    test('SourceCache#getIds (ascending order by zoom level)', () => {
        const ids = [
            new OverscaledTileID(0, 0, 0, 0, 0),
            new OverscaledTileID(3, 0, 3, 0, 0),
            new OverscaledTileID(1, 0, 1, 0, 0),
            new OverscaledTileID(2, 0, 2, 0, 0)
        ];

        const sourceCache = createSourceCache({});
        sourceCache.transform = new MercatorTransform();
        for (let i = 0; i < ids.length; i++) {
            sourceCache._tiles[ids[i].key] = {tileID: ids[i]} as any as Tile;
        }
        expect(sourceCache.getIds()).toEqual([
            new OverscaledTileID(0, 0, 0, 0, 0).key,
            new OverscaledTileID(1, 0, 1, 0, 0).key,
            new OverscaledTileID(2, 0, 2, 0, 0).key,
            new OverscaledTileID(3, 0, 3, 0, 0).key
        ]);
    });
});

describe('SourceCache#findLoadedParent', () => {

    test('adds from previously used tiles (sourceCache._tiles)', () => {
        const sourceCache = createSourceCache({});
        sourceCache.onAdd(undefined);
        const tr = new MercatorTransform();
        tr.resize(512, 512);
        sourceCache.updateCacheSize(tr);

        const tile = {
            tileID: new OverscaledTileID(1, 0, 1, 0, 0),
            hasData() { return true; }
        } as any as Tile;

        sourceCache._tiles[tile.tileID.key] = tile;

        expect(sourceCache.findLoadedParent(new OverscaledTileID(2, 0, 2, 3, 3), 0)).toBeUndefined();
        expect(sourceCache.findLoadedParent(new OverscaledTileID(2, 0, 2, 0, 0), 0)).toEqual(tile);
    });

    test('retains parents', () => {
        const sourceCache = createSourceCache({});
        sourceCache.onAdd(undefined);
        const tr = new MercatorTransform();
        tr.resize(512, 512);
        sourceCache.updateCacheSize(tr);

        const tile = new Tile(new OverscaledTileID(1, 0, 1, 0, 0), 512);
        sourceCache._cache.add(tile.tileID, tile);

        expect(sourceCache.findLoadedParent(new OverscaledTileID(2, 0, 2, 3, 3), 0)).toBeUndefined();
        expect(sourceCache.findLoadedParent(new OverscaledTileID(2, 0, 2, 0, 0), 0)).toBe(tile);
        expect(sourceCache._cache.order).toHaveLength(1);

    });

    test('Search cache for loaded parent tiles', () => {
        const sourceCache = createSourceCache({});
        sourceCache.onAdd(undefined);
        const tr = new MercatorTransform();
        tr.resize(512, 512);
        sourceCache.updateCacheSize(tr);

        const mockTile = id => {
            const tile = {
                tileID: id,
                hasData() { return true; }
            } as any as Tile;
            sourceCache._tiles[id.key] = tile;
        };

        const tiles = [
            new OverscaledTileID(0, 0, 0, 0, 0),
            new OverscaledTileID(1, 0, 1, 1, 0),
            new OverscaledTileID(2, 0, 2, 0, 0),
            new OverscaledTileID(2, 0, 2, 1, 0),
            new OverscaledTileID(2, 0, 2, 2, 0),
            new OverscaledTileID(2, 0, 2, 1, 2)
        ];

        tiles.forEach(t => mockTile(t));
        sourceCache._updateLoadedParentTileCache();

        // Loaded tiles excluding the root should be in the cache
        expect(sourceCache.findLoadedParent(tiles[0], 0)).toBeUndefined();
        expect(sourceCache.findLoadedParent(tiles[1], 0).tileID).toBe(tiles[0]);
        expect(sourceCache.findLoadedParent(tiles[2], 0).tileID).toBe(tiles[0]);
        expect(sourceCache.findLoadedParent(tiles[3], 0).tileID).toBe(tiles[0]);
        expect(sourceCache.findLoadedParent(tiles[4], 0).tileID).toBe(tiles[1]);
        expect(sourceCache.findLoadedParent(tiles[5], 0).tileID).toBe(tiles[0]);

        expect(tiles[0].key in sourceCache._loadedParentTiles).toBe(false);
        expect(tiles[1].key in sourceCache._loadedParentTiles).toBe(true);
        expect(tiles[2].key in sourceCache._loadedParentTiles).toBe(true);
        expect(tiles[3].key in sourceCache._loadedParentTiles).toBe(true);
        expect(tiles[4].key in sourceCache._loadedParentTiles).toBe(true);
        expect(tiles[5].key in sourceCache._loadedParentTiles).toBe(true);

        // Arbitrary tiles should not in the cache
        const notLoadedTiles = [
            new OverscaledTileID(2, 1, 2, 0, 0),
            new OverscaledTileID(2, 0, 2, 3, 0),
            new OverscaledTileID(2, 0, 2, 3, 3),
            new OverscaledTileID(3, 0, 3, 2, 1)
        ];

        expect(sourceCache.findLoadedParent(notLoadedTiles[0], 0)).toBeUndefined();
        expect(sourceCache.findLoadedParent(notLoadedTiles[1], 0).tileID).toBe(tiles[1]);
        expect(sourceCache.findLoadedParent(notLoadedTiles[2], 0).tileID).toBe(tiles[0]);
        expect(sourceCache.findLoadedParent(notLoadedTiles[3], 0).tileID).toBe(tiles[3]);

        expect(notLoadedTiles[0].key in sourceCache._loadedParentTiles).toBe(false);
        expect(notLoadedTiles[1].key in sourceCache._loadedParentTiles).toBe(false);
        expect(notLoadedTiles[2].key in sourceCache._loadedParentTiles).toBe(false);
        expect(notLoadedTiles[3].key in sourceCache._loadedParentTiles).toBe(false);

    });

});

describe('SourceCache#findLoadedSibling', () => {

    test('adds from previously used tiles (sourceCache._tiles)', () => {
        const sourceCache = createSourceCache({});
        sourceCache.onAdd(undefined);
        const tr = new MercatorTransform();
        tr.resize(512, 512);
        sourceCache.updateCacheSize(tr);

        const tile = {
            tileID: new OverscaledTileID(1, 0, 1, 0, 0),
            hasData() { return true; }
        } as any as Tile;

        sourceCache.getTiles()[tile.tileID.key] = tile;

        expect(sourceCache.findLoadedSibling(new OverscaledTileID(1, 0, 1, 1, 0))).toBeNull();
        expect(sourceCache.findLoadedSibling(new OverscaledTileID(1, 0, 1, 0, 0))).toEqual(tile);
    });

    test('retains siblings', () => {
        const sourceCache = createSourceCache({});
        sourceCache.onAdd(undefined);
        const tr = new MercatorTransform();
        tr.resize(512, 512);
        sourceCache.updateCacheSize(tr);

        const tile = new Tile(new OverscaledTileID(1, 0, 1, 0, 0), 512);
        sourceCache.getCache().add(tile.tileID, tile);

        expect(sourceCache.findLoadedSibling(new OverscaledTileID(1, 0, 1, 1, 0))).toBeNull();
        expect(sourceCache.findLoadedSibling(new OverscaledTileID(1, 0, 1, 0, 0))).toBe(tile);
        expect(sourceCache.getCache().order).toHaveLength(1);
    });

    test('Search cache for loaded sibling tiles', () => {
        const sourceCache = createSourceCache({});
        sourceCache.onAdd(undefined);
        const tr = new MercatorTransform();
        tr.resize(512, 512);
        sourceCache.updateCacheSize(tr);

        const mockTile = id => {
            const tile = {
                tileID: id,
                hasData() { return true; }
            } as any as Tile;
            sourceCache.getTiles()[id.key] = tile;
        };

        const tiles = [
            new OverscaledTileID(0, 0, 0, 0, 0),
            new OverscaledTileID(1, 0, 1, 1, 0),
            new OverscaledTileID(2, 0, 2, 0, 0),
            new OverscaledTileID(2, 0, 2, 1, 0),
            new OverscaledTileID(2, 0, 2, 2, 0),
            new OverscaledTileID(2, 0, 2, 1, 2)
        ];

        tiles.forEach(t => mockTile(t));
        sourceCache.updateLoadedSiblingTileCache();

        // Loaded tiles should be in the cache
        expect(sourceCache.findLoadedSibling(tiles[0]).tileID).toBe(tiles[0]);
        expect(sourceCache.findLoadedSibling(tiles[1]).tileID).toBe(tiles[1]);
        expect(sourceCache.findLoadedSibling(tiles[2]).tileID).toBe(tiles[2]);
        expect(sourceCache.findLoadedSibling(tiles[3]).tileID).toBe(tiles[3]);
        expect(sourceCache.findLoadedSibling(tiles[4]).tileID).toBe(tiles[4]);
        expect(sourceCache.findLoadedSibling(tiles[5]).tileID).toBe(tiles[5]);

        // Arbitrary tiles should not in the cache
        const notLoadedTiles = [
            new OverscaledTileID(2, 1, 2, 0, 0),
            new OverscaledTileID(2, 0, 2, 3, 0),
            new OverscaledTileID(2, 0, 2, 3, 3),
            new OverscaledTileID(3, 0, 3, 2, 1)
        ];

        expect(sourceCache.findLoadedSibling(notLoadedTiles[0])).toBeNull();
        expect(sourceCache.findLoadedSibling(notLoadedTiles[1])).toBeNull();
        expect(sourceCache.findLoadedSibling(notLoadedTiles[2])).toBeNull();
        expect(sourceCache.findLoadedSibling(notLoadedTiles[3])).toBeNull();
    });
});

describe('SourceCache#reload', () => {
    test('before loaded', () => {
        const sourceCache = createSourceCache({noLoad: true});
        sourceCache.onAdd(undefined);

        expect(() => {
            sourceCache.reload();
        }).not.toThrow();

    });

});

describe('SourceCache reloads expiring tiles', () => {
    test('calls reloadTile when tile expires', () => new Promise<void>(done => {
        const coord = new OverscaledTileID(1, 0, 1, 0, 1);

        const expiryDate = new Date();
        expiryDate.setMilliseconds(expiryDate.getMilliseconds() + 50);
        const sourceCache = createSourceCache({expires: expiryDate});

        sourceCache._reloadTile = async (id, state) => {
            expect(state).toBe('expired');
            done();
        };

        sourceCache._addTile(coord);
    }));

});

describe('SourceCache sets max cache size correctly', () => {
    test('sets cache size based on 512 tiles', () => {
        const sourceCache = createSourceCache({
            tileSize: 256
        });

        const tr = new MercatorTransform();
        tr.resize(512, 512);
        sourceCache.updateCacheSize(tr);

        // Expect max size to be ((512 / tileSize + 1) ^ 2) * 5 => 3 * 3 * 5
        expect(sourceCache._cache.max).toBe(45);
    });

    test('sets cache size based on 256 tiles', () => {
        const sourceCache = createSourceCache({
            tileSize: 512
        });

        const tr = new MercatorTransform();
        tr.resize(512, 512);
        sourceCache.updateCacheSize(tr);

        // Expect max size to be ((512 / tileSize + 1) ^ 2) * 5 => 2 * 2 * 5
        expect(sourceCache._cache.max).toBe(20);
    });

});

describe('SourceCache#onRemove', () => {
    test('clears tiles', () => {
        const sourceCache = createSourceCache();
        jest.spyOn(sourceCache, 'clearTiles');

        sourceCache.onRemove(undefined);

        expect(sourceCache.clearTiles).toHaveBeenCalled();
    });

    test('calls onRemove on source', () => {
        const sourceOnRemove = jest.fn();
        const sourceCache = createSourceCache({
            onRemove: sourceOnRemove
        });

        sourceCache.onRemove(undefined);

        expect(sourceOnRemove).toHaveBeenCalled();
    });
});

describe('SourceCache#usedForTerrain', () => {
<<<<<<< HEAD
    test('loads covering tiles with usedForTerrain with source zoom 0-14', done => {
        const transform = new MercatorTransform();
=======
    test('loads covering tiles with usedForTerrain with source zoom 0-14', () => new Promise<void>(done => {
        const transform = new Transform();
>>>>>>> 718e0cbe
        transform.resize(511, 511);
        transform.setZoom(10);

        const sourceCache = createSourceCache({});
        sourceCache.usedForTerrain = true;
        sourceCache.tileSize = 1024;
        expect(sourceCache.usedForTerrain).toBeTruthy();
        sourceCache.on('data', (e) => {
            if (e.sourceDataType === 'metadata') {
                sourceCache.update(transform);
                expect(Object.values(sourceCache._tiles).map(t => t.tileID.key)).toEqual(
                    ['2tc099', '2tbz99', '2sxs99', '2sxr99', 'pds88', 'eo55', 'pdr88', 'en55', 'p6o88', 'ds55', 'p6n88', 'dr55']
                );
                done();
            }
        });
        sourceCache.onAdd(undefined);
    }));

<<<<<<< HEAD
    test('loads covering tiles with usedForTerrain with source zoom 8-14', done => {
        const transform = new MercatorTransform();
=======
    test('loads covering tiles with usedForTerrain with source zoom 8-14', () => new Promise<void>(done => {
        const transform = new Transform();
>>>>>>> 718e0cbe
        transform.resize(511, 511);
        transform.setZoom(10);

        const sourceCache = createSourceCache({minzoom: 8, maxzoom: 14});
        sourceCache.usedForTerrain = true;
        sourceCache.tileSize = 1024;
        sourceCache.on('data', (e) => {
            if (e.sourceDataType === 'metadata') {
                sourceCache.update(transform);
                expect(Object.values(sourceCache._tiles).map(t => t.tileID.key)).toEqual(
                    ['2tc099', '2tbz99', '2sxs99', '2sxr99', 'pds88', 'pdr88', 'p6o88', 'p6n88']
                );
                done();
            }
        });
        sourceCache.onAdd(undefined);
    }));

<<<<<<< HEAD
    test('loads covering tiles with usedForTerrain with source zoom 0-4', done => {
        const transform = new MercatorTransform();
=======
    test('loads covering tiles with usedForTerrain with source zoom 0-4', () => new Promise<void>(done => {
        const transform = new Transform();
>>>>>>> 718e0cbe
        transform.resize(511, 511);
        transform.setZoom(10);

        const sourceCache = createSourceCache({minzoom: 0, maxzoom: 4});
        sourceCache.usedForTerrain = true;
        sourceCache.tileSize = 1024;
        sourceCache.on('data', (e) => {
            if (e.sourceDataType === 'metadata') {
                sourceCache.update(transform);
                expect(Object.values(sourceCache._tiles).map(t => t.tileID.key)).toEqual(
                    ['1033', '3s44', '3r44', '3c44', '3b44', 'z33', 's33', 'r33']
                );
                done();
            }
        });
        sourceCache.onAdd(undefined);
    }));

<<<<<<< HEAD
    test('loads covering tiles with usedForTerrain with source zoom 4-4', done => {
        const transform = new MercatorTransform();
=======
    test('loads covering tiles with usedForTerrain with source zoom 4-4', () => new Promise<void>(done => {
        const transform = new Transform();
>>>>>>> 718e0cbe
        transform.resize(511, 511);
        transform.setZoom(10);

        const sourceCache = createSourceCache({minzoom: 4, maxzoom: 4});
        sourceCache.usedForTerrain = true;
        sourceCache.tileSize = 1024;
        sourceCache.on('data', (e) => {
            if (e.sourceDataType === 'metadata') {
                sourceCache.update(transform);
                expect(Object.values(sourceCache._tiles).map(t => t.tileID.key)).toEqual(
                    ['3s44', '3r44', '3c44', '3b44']
                );
                done();
            }
        });
        sourceCache.onAdd(undefined);
    }));
});<|MERGE_RESOLUTION|>--- conflicted
+++ resolved
@@ -430,13 +430,8 @@
         sourceCache.onAdd(undefined);
     }));
 
-<<<<<<< HEAD
-    test('loaded() true after tile error', done => {
+    test('loaded() true after tile error', () => new Promise<void>(done => {
         const transform = new MercatorTransform();
-=======
-    test('loaded() true after tile error', () => new Promise<void>(done => {
-        const transform = new Transform();
->>>>>>> 718e0cbe
         transform.resize(511, 511);
         transform.setZoom(0);
         const sourceCache = createSourceCache();
@@ -535,13 +530,8 @@
 });
 
 describe('SourceCache#update', () => {
-<<<<<<< HEAD
-    test('loads no tiles if used is false', done => {
+    test('loads no tiles if used is false', () => new Promise<void>(done => {
         const transform = new MercatorTransform();
-=======
-    test('loads no tiles if used is false', () => new Promise<void>(done => {
-        const transform = new Transform();
->>>>>>> 718e0cbe
         transform.resize(512, 512);
         transform.setZoom(0);
 
@@ -556,13 +546,8 @@
         sourceCache.onAdd(undefined);
     }));
 
-<<<<<<< HEAD
-    test('loads covering tiles', done => {
+    test('loads covering tiles', () => new Promise<void>(done => {
         const transform = new MercatorTransform();
-=======
-    test('loads covering tiles', () => new Promise<void>(done => {
-        const transform = new Transform();
->>>>>>> 718e0cbe
         transform.resize(511, 511);
         transform.setZoom(0);
 
@@ -577,13 +562,8 @@
         sourceCache.onAdd(undefined);
     }));
 
-<<<<<<< HEAD
-    test('respects Source#hasTile method if it is present', done => {
+    test('respects Source#hasTile method if it is present', () => new Promise<void>(done => {
         const transform = new MercatorTransform();
-=======
-    test('respects Source#hasTile method if it is present', () => new Promise<void>(done => {
-        const transform = new Transform();
->>>>>>> 718e0cbe
         transform.resize(511, 511);
         transform.setZoom(1);
 
@@ -603,13 +583,8 @@
         sourceCache.onAdd(undefined);
     }));
 
-<<<<<<< HEAD
-    test('removes unused tiles', done => {
+    test('removes unused tiles',() => new Promise<void>(done => {
         const transform = new MercatorTransform();
-=======
-    test('removes unused tiles', () => new Promise<void>(done => {
-        const transform = new Transform();
->>>>>>> 718e0cbe
         transform.resize(511, 511);
         transform.setZoom(0);
 
@@ -639,13 +614,8 @@
         sourceCache.onAdd(undefined);
     }));
 
-<<<<<<< HEAD
-    test('retains parent tiles for pending children', done => {
+    test('retains parent tiles for pending children', () => new Promise<void>(done => {
         const transform = new MercatorTransform();
-=======
-    test('retains parent tiles for pending children', () => new Promise<void>(done => {
-        const transform = new Transform();
->>>>>>> 718e0cbe
         (transform as any)._test = 'retains';
         transform.resize(511, 511);
         transform.setZoom(0);
@@ -676,13 +646,8 @@
         sourceCache.onAdd(undefined);
     }));
 
-<<<<<<< HEAD
-    test('retains parent tiles for pending children (wrapped)', done => {
+    test('retains parent tiles for pending children (wrapped)', () => new Promise<void>(done => {
         const transform = new MercatorTransform();
-=======
-    test('retains parent tiles for pending children (wrapped)', () => new Promise<void>(done => {
-        const transform = new Transform();
->>>>>>> 718e0cbe
         transform.resize(511, 511);
         transform.setZoom(0);
         transform.setCenter(new LngLat(360, 0));
@@ -713,13 +678,8 @@
         sourceCache.onAdd(undefined);
     }));
 
-<<<<<<< HEAD
-    test('retains covered child tiles while parent tile is fading in', done => {
+    test('retains covered child tiles while parent tile is fading in', () => new Promise<void>(done => {
         const transform = new MercatorTransform();
-=======
-    test('retains covered child tiles while parent tile is fading in', () => new Promise<void>(done => {
-        const transform = new Transform();
->>>>>>> 718e0cbe
         transform.resize(511, 511);
         transform.setZoom(2);
 
@@ -752,13 +712,8 @@
         sourceCache.onAdd(undefined);
     }));
 
-<<<<<<< HEAD
-    test('retains a parent tile for fading even if a tile is partially covered by children', done => {
+    test('retains a parent tile for fading even if a tile is partially covered by children', () => new Promise<void>(done => {
         const transform = new MercatorTransform();
-=======
-    test('retains a parent tile for fading even if a tile is partially covered by children', () => new Promise<void>(done => {
-        const transform = new Transform();
->>>>>>> 718e0cbe
         transform.resize(511, 511);
         transform.setZoom(0);
 
@@ -788,13 +743,8 @@
         sourceCache.onAdd(undefined);
     }));
 
-<<<<<<< HEAD
-    test('retain children for fading fadeEndTime is 0 (added but registerFadeDuration() is not called yet)', done => {
+    test('retain children for fading fadeEndTime is 0 (added but registerFadeDuration() is not called yet)', () => new Promise<void>(done => {
         const transform = new MercatorTransform();
-=======
-    test('retain children for fading fadeEndTime is 0 (added but registerFadeDuration() is not called yet)', () => new Promise<void>(done => {
-        const transform = new Transform();
->>>>>>> 718e0cbe
         transform.resize(511, 511);
         transform.setZoom(1);
 
@@ -821,13 +771,8 @@
         sourceCache.onAdd(undefined);
     }));
 
-<<<<<<< HEAD
-    test('retains children when tile.fadeEndTime is in the future', done => {
+    test('retains children when tile.fadeEndTime is in the future', () => new Promise<void>(done => {
         const transform = new MercatorTransform();
-=======
-    test('retains children when tile.fadeEndTime is in the future', () => new Promise<void>(done => {
-        const transform = new Transform();
->>>>>>> 718e0cbe
         transform.resize(511, 511);
         transform.setZoom(1);
 
@@ -870,13 +815,8 @@
         sourceCache.onAdd(undefined);
     }));
 
-<<<<<<< HEAD
-    test('retains overscaled loaded children', done => {
+    test('retains overscaled loaded children', () => new Promise<void>(done => {
         const transform = new MercatorTransform();
-=======
-    test('retains overscaled loaded children', () => new Promise<void>(done => {
-        const transform = new Transform();
->>>>>>> 718e0cbe
         transform.resize(511, 511);
         transform.setZoom(16);
 
@@ -1445,13 +1385,8 @@
         });
     }
 
-<<<<<<< HEAD
-    test('regular tiles', done => {
+    test('regular tiles', () => new Promise<void>(done => {
         const transform = new MercatorTransform();
-=======
-    test('regular tiles', () => new Promise<void>(done => {
-        const transform = new Transform();
->>>>>>> 718e0cbe
         transform.resize(512, 512);
         transform.setZoom(1);
         transform.setCenter(new LngLat(0, 1));
@@ -2036,13 +1971,8 @@
 });
 
 describe('SourceCache#usedForTerrain', () => {
-<<<<<<< HEAD
-    test('loads covering tiles with usedForTerrain with source zoom 0-14', done => {
+    test('loads covering tiles with usedForTerrain with source zoom 0-14', () => new Promise<void>(done => {
         const transform = new MercatorTransform();
-=======
-    test('loads covering tiles with usedForTerrain with source zoom 0-14', () => new Promise<void>(done => {
-        const transform = new Transform();
->>>>>>> 718e0cbe
         transform.resize(511, 511);
         transform.setZoom(10);
 
@@ -2062,13 +1992,8 @@
         sourceCache.onAdd(undefined);
     }));
 
-<<<<<<< HEAD
-    test('loads covering tiles with usedForTerrain with source zoom 8-14', done => {
+    test('loads covering tiles with usedForTerrain with source zoom 8-14', () => new Promise<void>(done => {
         const transform = new MercatorTransform();
-=======
-    test('loads covering tiles with usedForTerrain with source zoom 8-14', () => new Promise<void>(done => {
-        const transform = new Transform();
->>>>>>> 718e0cbe
         transform.resize(511, 511);
         transform.setZoom(10);
 
@@ -2087,13 +2012,8 @@
         sourceCache.onAdd(undefined);
     }));
 
-<<<<<<< HEAD
-    test('loads covering tiles with usedForTerrain with source zoom 0-4', done => {
+    test('loads covering tiles with usedForTerrain with source zoom 0-4', () => new Promise<void>(done => {
         const transform = new MercatorTransform();
-=======
-    test('loads covering tiles with usedForTerrain with source zoom 0-4', () => new Promise<void>(done => {
-        const transform = new Transform();
->>>>>>> 718e0cbe
         transform.resize(511, 511);
         transform.setZoom(10);
 
@@ -2112,13 +2032,8 @@
         sourceCache.onAdd(undefined);
     }));
 
-<<<<<<< HEAD
-    test('loads covering tiles with usedForTerrain with source zoom 4-4', done => {
+    test('loads covering tiles with usedForTerrain with source zoom 4-4', () => new Promise<void>(done => {
         const transform = new MercatorTransform();
-=======
-    test('loads covering tiles with usedForTerrain with source zoom 4-4', () => new Promise<void>(done => {
-        const transform = new Transform();
->>>>>>> 718e0cbe
         transform.resize(511, 511);
         transform.setZoom(10);
 
