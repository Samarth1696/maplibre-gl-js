--- conflicted
+++ resolved
@@ -180,11 +180,7 @@
     /**
      * find the covering raster-dem tile
      * @param tileID - the tile to look for
-<<<<<<< HEAD
-     * @param searchForDEM - Optional parameter to search for (parent) source tiles with loaded dem.
-=======
      * @param searchForDEM - Optional parameter to search for (parent) sourcetiles with loaded dem.
->>>>>>> 02925460
      * @returns the tile
      */
     getSourceTile(tileID: OverscaledTileID, searchForDEM?: boolean): Tile {
