--- conflicted
+++ resolved
@@ -125,15 +125,11 @@
     }
 }
 
-<<<<<<< HEAD
 /**
  * Projects a point using a specified matrix, including the perspective divide.
  * Uses a fast path if `getElevation` is undefined.
  */
-export function projectWithMatrix(point: Point, matrix: mat4, getElevation?: (x: number, y: number) => number): PointProjection {
-=======
-function project(x: number, y: number, matrix: mat4, getElevation?: (x: number, y: number) => number): PointProjection {
->>>>>>> 160b8f9c
+export function projectWithMatrix(x: number, y: number, matrix: mat4, getElevation?: (x: number, y: number) => number): PointProjection {
     let pos;
     if (getElevation) { // slow because of handle z-index
         pos = [x, y, getElevation(x, y), 1] as vec4;
@@ -212,23 +208,6 @@
         // Awkward... but we're counting on the paired "vertical" symbol coming immediately after its horizontal counterpart
         useVertical = false;
 
-<<<<<<< HEAD
-=======
-        const anchorPos = project(symbol.anchorX, symbol.anchorY, posMatrix, getElevation);
-
-        // Don't bother calculating the correct point for invisible labels.
-        if (!isVisible(anchorPos.point, clippingBuffer)) {
-            hideGlyphs(symbol.numGlyphs, dynamicLayoutVertexArray);
-            continue;
-        }
-
-        const cameraToAnchorDistance = anchorPos.signedDistanceFromCamera;
-        const perspectiveRatio = getPerspectiveRatio(painter.transform.cameraToCenterDistance, cameraToAnchorDistance);
-
-        const fontSize = symbolSize.evaluateSizeForFeature(sizeData, partiallyEvaluatedSize, symbol);
-        const pitchScaledFontSize = pitchWithMap ? fontSize / perspectiveRatio : fontSize * perspectiveRatio;
-
->>>>>>> 160b8f9c
         const tileAnchorPoint = new Point(symbol.anchorX, symbol.anchorY);
         const projectionCache: ProjectionCache = {projections: {}, offsets: {}, cachedAnchorPoint: undefined, anyProjectionOccluded: false};
 
@@ -432,13 +411,8 @@
         if (!firstAndLastGlyph) {
             return {notEnoughRoom: true};
         }
-<<<<<<< HEAD
         const firstPoint = projectFromLabelPlaneToClipSpace(firstAndLastGlyph.first.point.x, firstAndLastGlyph.first.point.y, projectionContext, pitchedLabelPlaneMatrixInverse);
         const lastPoint = projectFromLabelPlaneToClipSpace(firstAndLastGlyph.last.point.x, firstAndLastGlyph.last.point.y, projectionContext, pitchedLabelPlaneMatrixInverse);
-=======
-        const firstPoint = project(firstAndLastGlyph.first.point.x, firstAndLastGlyph.first.point.y, glCoordMatrix, projectionContext.getElevation).point;
-        const lastPoint = project(firstAndLastGlyph.last.point.x, firstAndLastGlyph.last.point.y, glCoordMatrix, projectionContext.getElevation).point;
->>>>>>> 160b8f9c
 
         if (keepUpright && !flip) {
             const orientationChange = requiresOrientationChange(symbol.writingMode, firstPoint, lastPoint, aspectRatio);
@@ -458,17 +432,10 @@
         // Only a single glyph to place
         // So, determine whether to flip based on projected angle of the line segment it's on
         if (keepUpright && !flip) {
-<<<<<<< HEAD
             const a = projectTileCoordinatesToLabelPlane(projectionContext.tileAnchorPoint.x, projectionContext.tileAnchorPoint.y, projectionContext).point;
             const tileVertexIndex = (symbol.lineStartIndex + symbol.segment + 1);
             const tileSegmentEnd = new Point(projectionContext.lineVertexArray.getx(tileVertexIndex), projectionContext.lineVertexArray.gety(tileVertexIndex));
             const projectedVertex = projectTileCoordinatesToLabelPlane(tileSegmentEnd.x, tileSegmentEnd.y, projectionContext);
-=======
-            const a = project(projectionContext.tileAnchorPoint.x, projectionContext.tileAnchorPoint.y, posMatrix, projectionContext.getElevation).point;
-            const tileVertexIndex = (symbol.lineStartIndex + symbol.segment + 1);
-            const tileSegmentEnd = new Point(projectionContext.lineVertexArray.getx(tileVertexIndex), projectionContext.lineVertexArray.gety(tileVertexIndex));
-            const projectedVertex = project(tileSegmentEnd.x, tileSegmentEnd.y, posMatrix, projectionContext.getElevation);
->>>>>>> 160b8f9c
             // We know the anchor will be in the viewport, but the end of the line segment may be
             // behind the plane of the camera, in which case we can use a point at any arbitrary (closer)
             // point on the segment.
@@ -514,13 +481,7 @@
     // point near the plane of the camera. We wouldn't be able to render the label anyway once it crossed the
     // plane of the camera.
     const unitVertexToBeProjected = previousTilePoint.add(previousTilePoint.sub(currentTilePoint)._unit());
-<<<<<<< HEAD
     const projectedUnitVertex = projectTileCoordinatesToLabelPlane(unitVertexToBeProjected.x, unitVertexToBeProjected.y, projectionContext).point;
-=======
-    const projectedUnitVertex = projectionMatrix !== undefined ?
-        project(unitVertexToBeProjected.x, unitVertexToBeProjected.y, projectionMatrix, projectionContext.getElevation).point :
-        projectTileCoordinatesToViewport(unitVertexToBeProjected.x, unitVertexToBeProjected.y, projectionContext).point;
->>>>>>> 160b8f9c
     const projectedUnitSegment = previousProjectedPoint.sub(projectedUnitVertex);
     return previousProjectedPoint.add(projectedUnitSegment._mult(minimumLength / projectedUnitSegment.mag()));
 }
@@ -660,7 +621,7 @@
     const translatedY = y + projectionContext.translation[1];
     let projection;
     if (projectionContext.pitchWithMap) {
-        projection = projectWithMatrix(new Point(translatedX, translatedY), projectionContext.pitchedLabelPlaneMatrix, projectionContext.getElevation);
+        projection = projectWithMatrix(translatedX, translatedY, projectionContext.pitchedLabelPlaneMatrix, projectionContext.getElevation);
         projection.isOccluded = false;
     } else {
         projection = projectionContext.transform.projectTileCoordinates(translatedX, translatedY, projectionContext.unwrappedTileID, projectionContext.getElevation);
@@ -676,15 +637,10 @@
         vec4.transformMat4(pos, pos, pitchedLabelPlaneMatrixInverse);
         return projectionContext.transform.projectTileCoordinates(pos[0] / pos[3], pos[1] / pos[3], projectionContext.unwrappedTileID, projectionContext.getElevation).point;
     } else {
-<<<<<<< HEAD
         return {
             x: (x / projectionContext.width) * 2.0 - 1.0,
             y: (y / projectionContext.height) * 2.0 - 1.0
         };
-=======
-        projection = project(translatedX, translatedY, projectionContext.labelPlaneMatrix, projectionContext.getElevation);
-        projection.isOccluded = false;
->>>>>>> 160b8f9c
     }
 }
 
@@ -931,7 +887,7 @@
     const inverseLabelPlaneMatrix = mat4.create();
     mat4.invert(inverseLabelPlaneMatrix, projectionContext.pitchedLabelPlaneMatrix);
     return projectedPath.map(p => {
-        const backProjected = projectWithMatrix(p, inverseLabelPlaneMatrix, projectionContext.getElevation);
+        const backProjected = projectWithMatrix(p.x, p.y, inverseLabelPlaneMatrix, projectionContext.getElevation);
         const projected = projectionContext.transform.projectTileCoordinates(
             backProjected.point.x,
             backProjected.point.y,
