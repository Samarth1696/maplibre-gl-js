--- conflicted
+++ resolved
@@ -84,15 +84,10 @@
         context.activeTexture.set(gl.TEXTURE0);
         gl.bindTexture(gl.TEXTURE_2D, texture.texture);
         const posMatrix = painter.transform.calculatePosMatrix(tile.tileID.toUnwrapped());
-<<<<<<< HEAD
-        const uniformValues = terrainUniformValues(posMatrix, terrain.getMeshFrameDelta(painter.transform.zoom));
-        program.draw(context, gl.TRIANGLES, depthMode, StencilMode.disabled, colorMode, CullFaceMode.backCCW, uniformValues, terrainData, null, 'terrain', mesh.vertexBuffer, mesh.indexBuffer, mesh.segments);
-=======
         const eleDelta = terrain.getMeshFrameDelta(painter.transform.zoom);
         const fogMatrix = painter.transform.calculateFogMatrix(tile.tileID.toUnwrapped());
         const uniformValues = terrainUniformValues(posMatrix, eleDelta, fogMatrix, painter.style.sky, painter.transform.pitch);
-        program.draw(context, gl.TRIANGLES, depthMode, StencilMode.disabled, colorMode, CullFaceMode.backCCW, uniformValues, terrainData, 'terrain', mesh.vertexBuffer, mesh.indexBuffer, mesh.segments);
->>>>>>> f11921c1
+        program.draw(context, gl.TRIANGLES, depthMode, StencilMode.disabled, colorMode, CullFaceMode.backCCW, uniformValues, terrainData, null, 'terrain', mesh.vertexBuffer, mesh.indexBuffer, mesh.segments);
     }
 
 }
