import type {Painter} from './painter';
import type {SourceCache} from '../source/source_cache';
import type {StyleLayer} from '../style/style_layer';
import type {OverscaledTileID} from '../source/tile_id';
import type {SymbolBucket} from '../data/bucket/symbol_bucket';
import {DepthMode} from '../gl/depth_mode';
import {StencilMode} from '../gl/stencil_mode';
import {CullFaceMode} from '../gl/cull_face_mode';
import {collisionUniformValues, collisionCircleUniformValues} from './program/collision_program';
import {QuadTriangleArray, CollisionCircleLayoutArray} from '../data/array_types.g';
import {collisionCircleLayout} from '../data/bucket/symbol_attributes';
import {SegmentVector} from '../data/segment';
import {mat4} from 'gl-matrix';
import {VertexBuffer} from '../gl/vertex_buffer';
import {IndexBuffer} from '../gl/index_buffer';

type TileBatch = {
    circleArray: Array<number>;
    circleOffset: number;
    transform: mat4;
    invTransform: mat4;
    coord: OverscaledTileID;
};

let quadTriangles: QuadTriangleArray;

export function drawCollisionDebug(painter: Painter, sourceCache: SourceCache, layer: StyleLayer, coords: Array<OverscaledTileID>, isText: boolean) {
    const context = painter.context;
    const gl = context.gl;
    const program = painter.useProgram('collisionBox');
    const tileBatches: Array<TileBatch> = [];
    let circleCount = 0;
    let circleOffset = 0;

    for (let i = 0; i < coords.length; i++) {
        const coord = coords[i];
        const tile = sourceCache.getTile(coord);
        const bucket: SymbolBucket = (tile.getBucket(layer) as any);
        if (!bucket) continue;
        const buffers = isText ? bucket.textCollisionBox : bucket.iconCollisionBox;
        // Get collision circle data of this bucket
        const circleArray: Array<number> = bucket.collisionCircleArray;
        if (circleArray.length > 0) {
            // We need to know the projection matrix that was used for projecting collision circles to the screen.
            // This might vary between buckets as the symbol placement is a continuous process. This matrix is
            // required for transforming points from previous screen space to the current one
            const invTransform = mat4.create();

            mat4.mul(invTransform, bucket.placementInvProjMatrix, painter.transform.glCoordMatrix);
            mat4.mul(invTransform, invTransform, bucket.placementViewportMatrix);

            tileBatches.push({
                circleArray,
                circleOffset,
                transform: coord.posMatrix, // Ignore translation
                invTransform,
                coord
            });

            circleCount += circleArray.length / 4;  // 4 values per circle
            circleOffset = circleCount;
        }

        // Draw collision boxes
        if (!buffers) {
            continue;
        }

        program.draw(context, gl.LINES,
            DepthMode.disabled, StencilMode.disabled,
            painter.colorModeForRenderPass(),
            CullFaceMode.disabled,
<<<<<<< HEAD
            collisionUniformValues(
                posMatrix,
                painter.transform,
                tile),
            painter.style.map.terrain && painter.style.map.terrain.getTerrainData(coord), null,
=======
            collisionUniformValues(painter.transform, coord.posMatrix),
            painter.style.map.terrain && painter.style.map.terrain.getTerrainData(coord),
>>>>>>> aaeaf589
            layer.id, buffers.layoutVertexBuffer, buffers.indexBuffer,
            buffers.segments, null, painter.transform.zoom, null, null,
            buffers.collisionVertexBuffer);
    }

    if (!isText || !tileBatches.length) {
        return;
    }

    // Render collision circles
    const circleProgram = painter.useProgram('collisionCircle');

    // Construct vertex data
    const vertexData = new CollisionCircleLayoutArray();
    vertexData.resize(circleCount * 4);
    vertexData._trim();

    let vertexOffset = 0;

    for (const batch of tileBatches) {
        for (let i = 0; i < batch.circleArray.length / 4; i++) {
            const circleIdx = i * 4;
            const x = batch.circleArray[circleIdx + 0];
            const y = batch.circleArray[circleIdx + 1];
            const radius = batch.circleArray[circleIdx + 2];
            const collision = batch.circleArray[circleIdx + 3];

            // 4 floats per vertex, 4 vertices per quad
            vertexData.emplace(vertexOffset++, x, y, radius, collision, 0);
            vertexData.emplace(vertexOffset++, x, y, radius, collision, 1);
            vertexData.emplace(vertexOffset++, x, y, radius, collision, 2);
            vertexData.emplace(vertexOffset++, x, y, radius, collision, 3);
        }
    }
    if (!quadTriangles || quadTriangles.length < circleCount * 2) {
        quadTriangles = createQuadTriangles(circleCount);
    }

    const indexBuffer: IndexBuffer = context.createIndexBuffer(quadTriangles, true);
    const vertexBuffer: VertexBuffer = context.createVertexBuffer(vertexData, collisionCircleLayout.members, true);

    // Render batches
    for (const batch of tileBatches) {
        const uniforms = collisionCircleUniformValues(
            batch.transform,
            batch.invTransform,
            painter.transform
        );

        circleProgram.draw(
            context,
            gl.TRIANGLES,
            DepthMode.disabled,
            StencilMode.disabled,
            painter.colorModeForRenderPass(),
            CullFaceMode.disabled,
            uniforms,
            painter.style.map.terrain && painter.style.map.terrain.getTerrainData(batch.coord),
            null,
            layer.id,
            vertexBuffer,
            indexBuffer,
            SegmentVector.simpleSegment(0, batch.circleOffset * 2, batch.circleArray.length, batch.circleArray.length / 2),
            null,
            painter.transform.zoom,
            null,
            null,
            null);
    }

    vertexBuffer.destroy();
    indexBuffer.destroy();
}

function createQuadTriangles(quadCount: number): QuadTriangleArray {
    const triCount = quadCount * 2;
    const array = new QuadTriangleArray();

    array.resize(triCount);
    array._trim();

    // Two triangles and 4 vertices per quad.
    for (let i = 0; i < triCount; i++) {
        const idx = i * 6;

        array.uint16[idx + 0] = i * 4 + 0;
        array.uint16[idx + 1] = i * 4 + 1;
        array.uint16[idx + 2] = i * 4 + 2;
        array.uint16[idx + 3] = i * 4 + 2;
        array.uint16[idx + 4] = i * 4 + 3;
        array.uint16[idx + 5] = i * 4 + 0;
    }

    return array;
}<|MERGE_RESOLUTION|>--- conflicted
+++ resolved
@@ -70,16 +70,8 @@
             DepthMode.disabled, StencilMode.disabled,
             painter.colorModeForRenderPass(),
             CullFaceMode.disabled,
-<<<<<<< HEAD
-            collisionUniformValues(
-                posMatrix,
-                painter.transform,
-                tile),
+            collisionUniformValues(painter.transform, coord.posMatrix),
             painter.style.map.terrain && painter.style.map.terrain.getTerrainData(coord), null,
-=======
-            collisionUniformValues(painter.transform, coord.posMatrix),
-            painter.style.map.terrain && painter.style.map.terrain.getTerrainData(coord),
->>>>>>> aaeaf589
             layer.id, buffers.layoutVertexBuffer, buffers.indexBuffer,
             buffers.segments, null, painter.transform.zoom, null, null,
             buffers.collisionVertexBuffer);
